--- conflicted
+++ resolved
@@ -66,41 +66,16 @@
 template <typename LDType, typename RDType>
 static bool eqeq(const LIST_STORAGE* left, const LIST_STORAGE* right);
 
-<<<<<<< HEAD
 template <ewop_t op, typename LDType, typename RDType>
-static void* list_storage_ew_op_template(LIST* dest, const LIST* left, const void* l_default, const LIST* right, const void* r_default, const size_t* shape, size_t rank);
+static void* ew_op_template(LIST* dest, const LIST* left, const void* l_default, const LIST* right, const void* r_default, const size_t* shape, size_t rank);
 
 template <ewop_t op, typename LDType, typename RDType>
-static void list_storage_ew_op_template_prime(LIST* dest, LDType d_default, const LIST* left, LDType l_default, const LIST* right, RDType r_default, const size_t* shape, size_t last_level, size_t level);
-=======
-template <typename LDType, typename RDType>
-static void* ew_add(LIST* dest, const LIST* left, const void* l_default, const LIST* right, const void* r_default, const size_t* shape, size_t rank);
-
-template <typename LDType, typename RDType>
-static void* ew_subtract(LIST* dest, const LIST* left, const void* l_default, const LIST* right, const void* r_default, const size_t* shape, size_t rank);
-
-template <typename LDType, typename RDType>
-static void* ew_multiply(LIST* dest, const LIST* left, const void* l_default, const LIST* right, const void* r_default, const size_t* shape, size_t rank);
-
-template <typename LDType, typename RDType>
-static void* ew_divide(LIST* dest, const LIST* left, const void* l_default, const LIST* right, const void* r_default, const size_t* shape, size_t rank);
-
-template <typename LDType, typename RDType>
-static void ew_add_prime(LIST* dest, LDType d_default, const LIST* left, LDType l_default, const LIST* right, RDType r_default, const size_t* shape, size_t last_level, size_t level);
-
-template <typename LDType, typename RDType>
-static void ew_subtract_prime(LIST* dest, LDType d_default, const LIST* left, LDType l_default, const LIST* right, RDType r_default, const size_t* shape, size_t last_level, size_t level);
-
-template <typename LDType, typename RDType>
-static void ew_multiply_prime(LIST* dest, LDType d_default, const LIST* left, LDType l_default, const LIST* right, RDType r_default, const size_t* shape, size_t last_level, size_t level);
-
-template <typename LDType, typename RDType>
-static void ew_divide_prime(LIST* dest, LDType d_default, const LIST* left, LDType l_default, const LIST* right, RDType r_default, const size_t* shape, size_t last_level, size_t level);
+static void ew_op_template_prime(LIST* dest, LDType d_default, const LIST* left, LDType l_default, const LIST* right, RDType r_default, const size_t* shape, size_t last_level, size_t level);
 
 } // end of namespace list_storage
->>>>>>> 1d2782ed
 
 extern "C" {
+
 /*
  * Functions
  */
@@ -284,147 +259,11 @@
 // Math //
 //////////
 
-<<<<<<< HEAD
-=======
-// TODO: Condense all of the element-wise operations.
-
-/*
- * Element-wise addition for list storage.
- */
-STORAGE* list_storage_ew_add(const STORAGE* left, const STORAGE* right) {
-	LR_DTYPE_TEMPLATE_TABLE(nm::list_storage::ew_add, void*, LIST*, const LIST*, const void*, const LIST*, const void*, const size_t*, size_t);
-	
-	dtype_t new_dtype = Upcast[left->dtype][right->dtype];
-	
-	const LIST_STORAGE* l = reinterpret_cast<const LIST_STORAGE*>(left),
-										* r = reinterpret_cast<const LIST_STORAGE*>(right);
-	
-	LIST_STORAGE* new_l = NULL;
-	
-	// Allocate a new shape array for the resulting matrix.
-	size_t* new_shape = (size_t*)calloc(l->rank, sizeof(size_t));
-	memcpy(new_shape, left->shape, sizeof(size_t) * l->rank);
-	
-	// Create the result matrix.
-	LIST_STORAGE* result = list_storage_create(new_dtype, new_shape, left->rank, NULL); 
-	
-	/*
-	 * Call the templated elementwise multiplication function and set the default
-	 * value for the resulting matrix.
-	 */
-	if (new_dtype != left->dtype) {
-		// Upcast the left-hand side if necessary.
-		new_l = reinterpret_cast<LIST_STORAGE*>(list_storage_cast_copy(l, new_dtype));
-		
-		result->default_val =
-			ttable[left->dtype][right->dtype](result->rows, new_l->rows, new_l->default_val, r->rows, r->default_val, result->shape, result->rank);
-		
-		// Delete the temporary left-hand side matrix.
-		list_storage_delete(reinterpret_cast<STORAGE*>(new_l));
-			
-	} else {
-		result->default_val =
-			ttable[left->dtype][right->dtype](result->rows, l->rows, l->default_val, r->rows, r->default_val, result->shape, result->rank);
-	}
-	
-	return result;
-}
-
-/*
- * Element-wise subtraction for list storage.
- */
-STORAGE* list_storage_ew_subtract(const STORAGE* left, const STORAGE* right) {
-	LR_DTYPE_TEMPLATE_TABLE(nm::list_storage::ew_subtract, void*, LIST*, const LIST*, const void*, const LIST*, const void*, const size_t*, size_t);
-	
-	dtype_t new_dtype = Upcast[left->dtype][right->dtype];
-	
-	const LIST_STORAGE* l = reinterpret_cast<const LIST_STORAGE*>(left),
-										* r = reinterpret_cast<const LIST_STORAGE*>(right);
-	
-	LIST_STORAGE* new_l = NULL;
-	
-	// Allocate a new shape array for the resulting matrix.
-	size_t* new_shape = (size_t*)calloc(l->rank, sizeof(size_t));
-	memcpy(new_shape, left->shape, sizeof(size_t) * l->rank);
-	
-	// Create the result matrix.
-	LIST_STORAGE* result = list_storage_create(new_dtype, new_shape, left->rank, NULL); 
-	
-	/*
-	 * Call the templated elementwise multiplication function and set the default
-	 * value for the resulting matrix.
-	 */
-	if (new_dtype != left->dtype) {
-		// Upcast the left-hand side if necessary.
-		new_l = reinterpret_cast<LIST_STORAGE*>(list_storage_cast_copy(l, new_dtype));
-		
-		result->default_val =
-			ttable[left->dtype][right->dtype](result->rows, new_l->rows, new_l->default_val, r->rows, r->default_val, result->shape, result->rank);
-		
-		// Delete the temporary left-hand side matrix.
-		list_storage_delete(reinterpret_cast<STORAGE*>(new_l));
-			
-	} else {
-		result->default_val =
-			ttable[left->dtype][right->dtype](result->rows, l->rows, l->default_val, r->rows, r->default_val, result->shape, result->rank);
-	}
-	
-	return result;
-}
-
-/*
- * Element-wise multiplication for list storage.
- */
-STORAGE* list_storage_ew_multiply(const STORAGE* left, const STORAGE* right) {
-	LR_DTYPE_TEMPLATE_TABLE(nm::list_storage::ew_multiply, void*, LIST*, const LIST*, const void*, const LIST*, const void*, const size_t*, size_t);
-	
-	dtype_t new_dtype = Upcast[left->dtype][right->dtype];
-	
-	const LIST_STORAGE* l = reinterpret_cast<const LIST_STORAGE*>(left),
-										* r = reinterpret_cast<const LIST_STORAGE*>(right);
-	
-	LIST_STORAGE* new_l = NULL;
-	
-	// Allocate a new shape array for the resulting matrix.
-	size_t* new_shape = (size_t*)calloc(l->rank, sizeof(size_t));
-	memcpy(new_shape, left->shape, sizeof(size_t) * l->rank);
-	
-	// Create the result matrix.
-	LIST_STORAGE* result = list_storage_create(new_dtype, new_shape, left->rank, NULL); 
-	
-	/*
-	 * Call the templated elementwise multiplication function and set the default
-	 * value for the resulting matrix.
-	 */
-	if (new_dtype != left->dtype) {
-		// Upcast the left-hand side if necessary.
-		new_l = reinterpret_cast<LIST_STORAGE*>(list_storage_cast_copy(l, new_dtype));
-		
-		result->default_val =
-			ttable[left->dtype][right->dtype](result->rows, new_l->rows, new_l->default_val, r->rows, r->default_val, result->shape, result->rank);
-		
-		// Delete the temporary left-hand side matrix.
-		list_storage_delete(reinterpret_cast<STORAGE*>(new_l));
-			
-	} else {
-		result->default_val =
-			ttable[left->dtype][right->dtype](result->rows, l->rows, l->default_val, r->rows, r->default_val, result->shape, result->rank);
-	}
-	
-	return result;
-}
-
->>>>>>> 1d2782ed
-/*
- * Element-wise division for list storage.
- */
-<<<<<<< HEAD
+/*
+ * Element-wise operations for list storage.
+ */
 STORAGE* list_storage_ew_op(ewop_t op, const STORAGE* left, const STORAGE* right) {
-	OP_LR_DTYPE_TEMPLATE_TABLE(list_storage_ew_op_template, void*, LIST*, const LIST*, const void*, const LIST*, const void*, const size_t*, size_t);
-=======
-STORAGE* list_storage_ew_divide(const STORAGE* left, const STORAGE* right) {
-	LR_DTYPE_TEMPLATE_TABLE(nm::list_storage::ew_divide, void*, LIST*, const LIST*, const void*, const LIST*, const void*, const size_t*, size_t);
->>>>>>> 1d2782ed
+	OP_LR_DTYPE_TEMPLATE_TABLE(nm::list_storage::ew_op_template, void*, LIST*, const LIST*, const void*, const LIST*, const void*, const size_t*, size_t);
 	
 	dtype_t new_dtype = Upcast[left->dtype][right->dtype];
 	
@@ -630,82 +469,16 @@
 }
 
 /*
- * List storage element-wise addition.
- */
-<<<<<<< HEAD
+ * List storage element-wise operations.
+ */
 template <ewop_t op, typename LDType, typename RDType>
-static void* list_storage_ew_op_template(LIST* dest, const LIST* left, const void* l_default, const LIST* right, const void* r_default, const size_t* shape, size_t rank) {
-=======
-template <typename LDType, typename RDType>
-static void* ew_add(LIST* dest, const LIST* left, const void* l_default, const LIST* right, const void* r_default, const size_t* shape, size_t rank) {
+static void* ew_op_template(LIST* dest, const LIST* left, const void* l_default, const LIST* right, const void* r_default, const size_t* shape, size_t rank) {
 	
 	/*
 	 * Allocate space for, and calculate, the default value for the destination
 	 * matrix.
 	 */
 	LDType* d_default_mem = ALLOC(LDType);
-	*d_default_mem = *reinterpret_cast<const LDType*>(l_default) + *reinterpret_cast<const RDType*>(r_default);
-	
-	// Now that setup is done call the actual elementwise multiplication function.
-	ew_add_prime<LDType, RDType>(dest, *reinterpret_cast<const LDType*>(d_default_mem),
-		left, *reinterpret_cast<const LDType*>(l_default), right, *reinterpret_cast<const RDType*>(r_default), shape, rank - 1, 0);
-	
-	// Return a pointer to the destination matrix's default value.
-	return d_default_mem;
-}
-
-/*
- * List storage element-wise subtraction.
- */
-template <typename LDType, typename RDType>
-static void* ew_subtract(LIST* dest, const LIST* left, const void* l_default, const LIST* right, const void* r_default, const size_t* shape, size_t rank) {
-	
-	/*
-	 * Allocate space for, and calculate, the default value for the destination
-	 * matrix.
-	 */
-	LDType* d_default_mem = ALLOC(LDType);
-	*d_default_mem = *reinterpret_cast<const LDType*>(l_default) - *reinterpret_cast<const RDType*>(r_default);
-	
-	// Now that setup is done call the actual elementwise multiplication function.
-	ew_subtract_prime<LDType, RDType>(dest, *reinterpret_cast<const LDType*>(d_default_mem),
-		left, *reinterpret_cast<const LDType*>(l_default), right, *reinterpret_cast<const RDType*>(r_default), shape, rank - 1, 0);
-	
-	// Return a pointer to the destination matrix's default value.
-	return d_default_mem;
-}
-
-/*
- * List storage element-wise multiplication.
- */
-template <typename LDType, typename RDType>
-static void* ew_multiply(LIST* dest, const LIST* left, const void* l_default, const LIST* right, const void* r_default, const size_t* shape, size_t rank) {
->>>>>>> 1d2782ed
-	
-	/*
-	 * Allocate space for, and calculate, the default value for the destination
-	 * matrix.
-	 */
-	LDType* d_default_mem = ALLOC(LDType);
-<<<<<<< HEAD
-=======
-	*d_default_mem = *reinterpret_cast<const LDType*>(l_default) * *reinterpret_cast<const RDType*>(r_default);
-	
-	// Now that setup is done call the actual elementwise multiplication function.
-	ew_multiply_prime<LDType, RDType>(dest, *reinterpret_cast<const LDType*>(d_default_mem),
-		left, *reinterpret_cast<const LDType*>(l_default), right, *reinterpret_cast<const RDType*>(r_default), shape, rank - 1, 0);
-	
-	// Return a pointer to the destination matrix's default value.
-	return d_default_mem;
-}
-
-/*
- * List storage element-wise division.
- */
-template <typename LDType, typename RDType>
-static void* ew_divide(LIST* dest, const LIST* left, const void* l_default, const LIST* right, const void* r_default, const size_t* shape, size_t rank) {
->>>>>>> 1d2782ed
-	
 	switch (op) {
 		case EW_ADD:
 			*d_default_mem = *reinterpret_cast<const LDType*>(l_default) + *reinterpret_cast<const RDType*>(r_default);
@@ -729,12 +502,10 @@
 	}
 	
 	// Now that setup is done call the actual elementwise multiplication function.
-<<<<<<< HEAD
-	list_storage_ew_op_template_prime<op, LDType, RDType>(dest, *reinterpret_cast<const LDType*>(d_default_mem),
-=======
-	ew_divide_prime<LDType, RDType>(dest, *reinterpret_cast<const LDType*>(d_default_mem),
->>>>>>> 1d2782ed
-		left, *reinterpret_cast<const LDType*>(l_default), right, *reinterpret_cast<const RDType*>(r_default), shape, rank - 1, 0);
+	ew_op_template_prime<op, LDType, RDType>(dest, *reinterpret_cast<const LDType*>(d_default_mem),
+		left, *reinterpret_cast<const LDType*>(l_default),
+		right, *reinterpret_cast<const RDType*>(r_default),
+		shape, rank - 1, 0);
 	
 	// Return a pointer to the destination matrix's default value.
 	return d_default_mem;
@@ -743,13 +514,8 @@
 /*
  * List storage element-wise addition, recursive helper.
  */
-<<<<<<< HEAD
 template <ewop_t op, typename LDType, typename RDType>
-static void list_storage_ew_op_template_prime(LIST* dest, LDType d_default, const LIST* left, LDType l_default, const LIST* right, RDType r_default, const size_t* shape, size_t last_level, size_t level) {
-=======
-template <typename LDType, typename RDType>
-static void ew_add_prime(LIST* dest, LDType d_default, const LIST* left, LDType l_default, const LIST* right, RDType r_default, const size_t* shape, size_t last_level, size_t level) {
->>>>>>> 1d2782ed
+static void ew_op_template_prime(LIST* dest, LDType d_default, const LIST* left, LDType l_default, const LIST* right, RDType r_default, const size_t* shape, size_t last_level, size_t level) {
 	
 	static LIST EMPTY_LIST = {NULL};
 	
@@ -824,25 +590,14 @@
 					}
 					
 					if (tmp_result != d_default) {
-<<<<<<< HEAD
-						dest_node = list_insert_helper(dest, dest_node, index, tmp_result);
+						dest_node = nm::list::insert_helper(dest, dest_node, index, tmp_result);
 					}
 					
 				} else {
-					new_level = list_create();
-					dest_node = list_insert_helper(dest, dest_node, index, new_level);
-				
-					list_storage_ew_op_template_prime<op, LDType, RDType>(new_level, d_default,
-=======
-						dest_node = list::insert_helper<LDType>(dest, dest_node, index, tmp_result);
-					}
-					
-				} else {
-					new_level = list::create();
-					dest_node = list::insert_helper<LIST*>(dest, dest_node, index, new_level);
-				
-					ew_add_prime<LDType, RDType>(new_level, d_default,
->>>>>>> 1d2782ed
+					new_level = nm::list::create();
+					dest_node = nm::list::insert_helper(dest, dest_node, index, new_level);
+				
+					ew_op_template_prime<op, LDType, RDType>(new_level, d_default,
 						&EMPTY_LIST, l_default,
 						reinterpret_cast<LIST*>(r_node->val), r_default,
 						shape, last_level, level + 1);
@@ -880,25 +635,14 @@
 					}
 					
 					if (tmp_result != d_default) {
-<<<<<<< HEAD
-						dest_node = list_insert_helper(dest, dest_node, index, tmp_result);
+						dest_node = nm::list::insert_helper(dest, dest_node, index, tmp_result);
 					}
 					
 				} else {
-					new_level = list_create();
-					dest_node = list_insert_helper(dest, dest_node, index, new_level);
-				
-					list_storage_ew_op_template_prime<op, LDType, RDType>(new_level, d_default,
-=======
-						dest_node = list::insert_helper<LDType>(dest, dest_node, index, tmp_result);
-					}
-					
-				} else {
-					new_level = list::create();
-					dest_node = list::insert_helper<LIST*>(dest, dest_node, index, new_level);
-				
-					ew_add_prime<LDType, RDType>(new_level, d_default,
->>>>>>> 1d2782ed
+					new_level = nm::list::create();
+					dest_node = nm::list::insert_helper(dest, dest_node, index, new_level);
+				
+					ew_op_template_prime<op, LDType, RDType>(new_level, d_default,
 						reinterpret_cast<LIST*>(r_node->val), l_default,
 						&EMPTY_LIST, r_default,
 						shape, last_level, level + 1);
@@ -915,7 +659,6 @@
 				if (l_node->key == r_node->key) {
 					
 					if (level == last_level) {
-<<<<<<< HEAD
 						switch (op) {
 							case EW_ADD:
 								tmp_result = *reinterpret_cast<LDType*>(l_node->val) + *reinterpret_cast<RDType*>(r_node->val);
@@ -939,26 +682,14 @@
 						}
 						
 						if (tmp_result != d_default) {
-							dest_node = list_insert_helper(dest, dest_node, index, tmp_result);
+							dest_node = nm::list::insert_helper(dest, dest_node, index, tmp_result);
 						}
 						
 					} else {
-						new_level = list_create();
-						dest_node = list_insert_helper(dest, dest_node, index, new_level);
+						new_level = nm::list::create();
+						dest_node = nm::list::insert_helper(dest, dest_node, index, new_level);
 					
-						list_storage_ew_op_template_prime<op, LDType, RDType>(new_level, d_default,
-=======
-						tmp_result = *reinterpret_cast<LDType*>(l_node->val) + *reinterpret_cast<RDType*>(r_node->val);
-						
-						if (tmp_result != d_default) {
-							dest_node = list::insert_helper<LDType>(dest, dest_node, index, tmp_result);
-						}
-						
-					} else {
-						new_level = list::create();
-						dest_node = list::insert_helper<LIST*>(dest, dest_node, index, new_level);
-					
-						ew_add_prime<LDType, RDType>(new_level, d_default,
+						ew_op_template_prime<op, LDType, RDType>(new_level, d_default,
 							reinterpret_cast<LIST*>(l_node->val), l_default,
 							reinterpret_cast<LIST*>(r_node->val), r_default,
 							shape, last_level, level + 1);
@@ -989,452 +720,4 @@
 	}
 }
 
-/*
- * List storage element-wise subtraction, recursive helper.
- */
-template <typename LDType, typename RDType>
-static void ew_subtract_prime(LIST* dest, LDType d_default, const LIST* left, LDType l_default, const LIST* right, RDType r_default, const size_t* shape, size_t last_level, size_t level) {
-	
-	static LIST EMPTY_LIST = {NULL};
-	
-	size_t index;
-	
-	LDType tmp_result;
-	
-	LIST* new_level = NULL;
-	
-	NODE* l_node		= left->first,
-			* r_node		= right->first,
-			* dest_node	= NULL;
-	
-	for (index = 0; index < shape[level]; ++index) {
-		if (l_node == NULL and r_node == NULL) {
-			/*
-			 * Both source lists are now empty.  Because the default value of the
-			 * destination is already set appropriately we can now return.
-			 */
-			
-			return;
-			
-		} else {
-			// At least one list still has entries.
-			
-			if (l_node == NULL and (l_default == 0 and d_default == 0)) {
-				/* 
-				 * The left hand list has run out of elements.  We don't need to add new
-				 * values to the destination if l_default and d_default are both 0.
-				 */
-				
-				return;
-			
-			} else if (r_node == NULL and (r_default == 0 and d_default == 0)) {
-				/*
-				 * The right hand list has run out of elements.  We don't need to add new
-				 * values to the destination if r_default and d_default are both 0.
-				 */
-				
-				return;
-			}
-			
-			// We need to continue processing the lists.
-			
-			if (l_node == NULL and r_node->key == index) {
-				/*
-				 * One source list is empty, but the index has caught up to the key of
-				 * the other list.
-				 */
-				
-				if (level == last_level) {
-					tmp_result = l_default - *reinterpret_cast<RDType*>(r_node->val);
-					
-					if (tmp_result != d_default) {
-						dest_node = list::insert_helper<LDType>(dest, dest_node, index, tmp_result);
-					}
-					
-				} else {
-					new_level = list::create();
-					dest_node = list::insert_helper<LIST*>(dest, dest_node, index, new_level);
-				
-					ew_subtract_prime<LDType, RDType>(new_level, d_default,
-						&EMPTY_LIST, l_default,
-						reinterpret_cast<LIST*>(r_node->val), r_default,
-						shape, last_level, level + 1);
-				}
-				
-				r_node = r_node->next;
-				
-			} else if (r_node == NULL and l_node->key == index) {
-				/*
-				 * One source list is empty, but the index has caught up to the key of
-				 * the other list.
-				 */
-				
-				if (level == last_level) {
-					tmp_result = *reinterpret_cast<LDType*>(l_node->val) - r_default;
-					
-					if (tmp_result != d_default) {
-						dest_node = list::insert_helper<LDType>(dest, dest_node, index, tmp_result);
-					}
-					
-				} else {
-					new_level = list::create();
-					dest_node = list::insert_helper<LIST*>(dest, dest_node, index, new_level);
-				
-					ew_subtract_prime<LDType, RDType>(new_level, d_default,
-						reinterpret_cast<LIST*>(r_node->val), l_default,
-						&EMPTY_LIST, r_default,
-						shape, last_level, level + 1);
-				}
-				
-				l_node = l_node->next;
-				
-			} else if (l_node != NULL and r_node != NULL and index == NM_MIN(l_node->key, r_node->key)) {
-				/*
-				 * Neither list is empty and our index has caught up to one of the
-				 * source lists.
-				 */
-				
-				if (l_node->key == r_node->key) {
-					
-					if (level == last_level) {
-						tmp_result = *reinterpret_cast<LDType*>(l_node->val) - *reinterpret_cast<RDType*>(r_node->val);
-						
-						if (tmp_result != d_default) {
-							dest_node = list::insert_helper<LDType>(dest, dest_node, index, tmp_result);
-						}
-						
-					} else {
-						new_level = list::create();
-						dest_node = list::insert_helper<LIST*>(dest, dest_node, index, new_level);
-					
-						ew_subtract_prime<LDType, RDType>(new_level, d_default,
-							reinterpret_cast<LIST*>(l_node->val), l_default,
-							reinterpret_cast<LIST*>(r_node->val), r_default,
-							shape, last_level, level + 1);
-					}
-				
-					l_node = l_node->next;
-					r_node = r_node->next;
-			
-				} else if (l_node->key < r_node->key) {
-					// Advance the left node knowing that the default value is OK.
-			
-					l_node = l_node->next;
-					 
-				} else /* if (l_node->key > r_node->key) */ {
-					// Advance the right node knowing that the default value is OK.
-			
-					r_node = r_node->next;
-				}
-				
-			} else {
-				/*
-				 * Our index needs to catch up but the default value is OK.  This
-				 * conditional is here only for documentation and should be optimized
-				 * out.
-				 */
-			}
-		}
-	}
-}
-
-/*
- * List storage element-wise multiplication, recursive helper.
- */
-template <typename LDType, typename RDType>
-static void ew_multiply_prime(LIST* dest, LDType d_default, const LIST* left, LDType l_default, const LIST* right, RDType r_default, const size_t* shape, size_t last_level, size_t level) {
-	
-	static LIST EMPTY_LIST = {NULL};
-	
-	size_t index;
-	
-	LDType tmp_result;
-	
-	LIST* new_level = NULL;
-	
-	NODE* l_node		= left->first,
-			* r_node		= right->first,
-			* dest_node	= NULL;
-	
-	for (index = 0; index < shape[level]; ++index) {
-		if (l_node == NULL and r_node == NULL) {
-			/*
-			 * Both source lists are now empty.  Because the default value of the
-			 * destination is already set appropriately we can now return.
-			 */
-			
-			return;
-			
-		} else {
-			// At least one list still has entries.
-			
-			if (l_node == NULL and (l_default == 0 and d_default == 0)) {
-				/* 
-				 * The left hand list has run out of elements.  We don't need to add new
-				 * values to the destination if l_default and d_default are both 0.
-				 */
-				
-				return;
-			
-			} else if (r_node == NULL and (r_default == 0 and d_default == 0)) {
-				/*
-				 * The right hand list has run out of elements.  We don't need to add new
-				 * values to the destination if r_default and d_default are both 0.
-				 */
-				
-				return;
-			}
-			
-			// We need to continue processing the lists.
-			
-			if (l_node == NULL and r_node->key == index) {
-				/*
-				 * One source list is empty, but the index has caught up to the key of
-				 * the other list.
-				 */
-				
-				if (level == last_level) {
-					tmp_result = l_default * *reinterpret_cast<RDType*>(r_node->val);
-					
-					if (tmp_result != d_default) {
-						dest_node = list::insert_helper<LDType>(dest, dest_node, index, tmp_result);
-					}
-					
-				} else {
-					new_level = list::create();
-					dest_node = list::insert_helper<LIST*>(dest, dest_node, index, new_level);
-				
-					ew_multiply_prime<LDType, RDType>(new_level, d_default,
-						&EMPTY_LIST, l_default,
-						reinterpret_cast<LIST*>(r_node->val), r_default,
-						shape, last_level, level + 1);
-				}
-				
-				r_node = r_node->next;
-				
-			} else if (r_node == NULL and l_node->key == index) {
-				/*
-				 * One source list is empty, but the index has caught up to the key of
-				 * the other list.
-				 */
-				
-				if (level == last_level) {
-					tmp_result = *reinterpret_cast<LDType*>(l_node->val) * r_default;
-					
-					if (tmp_result != d_default) {
-						dest_node = list::insert_helper<LDType>(dest, dest_node, index, tmp_result);
-					}
-					
-				} else {
-					new_level = list::create();
-					dest_node = list::insert_helper<LIST*>(dest, dest_node, index, new_level);
-				
-					ew_multiply_prime<LDType, RDType>(new_level, d_default,
-						reinterpret_cast<LIST*>(r_node->val), l_default,
-						&EMPTY_LIST, r_default,
-						shape, last_level, level + 1);
-				}
-				
-				l_node = l_node->next;
-				
-			} else if (l_node != NULL and r_node != NULL and index == NM_MIN(l_node->key, r_node->key)) {
-				/*
-				 * Neither list is empty and our index has caught up to one of the
-				 * source lists.
-				 */
-				
-				if (l_node->key == r_node->key) {
-					
-					if (level == last_level) {
-						tmp_result = *reinterpret_cast<LDType*>(l_node->val) * *reinterpret_cast<RDType*>(r_node->val);
-						
-						if (tmp_result != d_default) {
-							dest_node = list::insert_helper<LDType>(dest, dest_node, index, tmp_result);
-						}
-						
-					} else {
-						new_level = list::create();
-						dest_node = list::insert_helper<LIST*>(dest, dest_node, index, new_level);
-					
-						ew_multiply_prime<LDType, RDType>(new_level, d_default,
-							reinterpret_cast<LIST*>(l_node->val), l_default,
-							reinterpret_cast<LIST*>(r_node->val), r_default,
-							shape, last_level, level + 1);
-					}
-				
-					l_node = l_node->next;
-					r_node = r_node->next;
-			
-				} else if (l_node->key < r_node->key) {
-					// Advance the left node knowing that the default value is OK.
-			
-					l_node = l_node->next;
-					 
-				} else /* if (l_node->key > r_node->key) */ {
-					// Advance the right node knowing that the default value is OK.
-			
-					r_node = r_node->next;
-				}
-				
-			} else {
-				/*
-				 * Our index needs to catch up but the default value is OK.  This
-				 * conditional is here only for documentation and should be optimized
-				 * out.
-				 */
-			}
-		}
-	}
-}
-
-/*
- * List storage element-wise multiplication, recursive helper.
- */
-template <typename LDType, typename RDType>
-static void ew_divide_prime(LIST* dest, LDType d_default, const LIST* left, LDType l_default, const LIST* right, RDType r_default, const size_t* shape, size_t last_level, size_t level) {
-	
-	static LIST EMPTY_LIST = {NULL};
-	
-	size_t index;
-	
-	LDType tmp_result;
-	
-	LIST* new_level = NULL;
-	
-	NODE* l_node		= left->first,
-			* r_node		= right->first,
-			* dest_node	= NULL;
-	
-	for (index = 0; index < shape[level]; ++index) {
-		if (l_node == NULL and r_node == NULL) {
-			/*
-			 * Both source lists are now empty.  Because the default value of the
-			 * destination is already set appropriately we can now return.
-			 */
-			
-			return;
-			
-		} else {
-			// At least one list still has entries.
-			
-			if (l_node == NULL and (l_default == 0 and d_default == 0)) {
-				/* 
-				 * The left hand list has run out of elements.  We don't need to add new
-				 * values to the destination if l_default and d_default are both 0.
-				 */
-				
-				return;
-			
-			} else if (r_node == NULL and (r_default == 0 and d_default == 0)) {
-				/*
-				 * The right hand list has run out of elements.  We don't need to add new
-				 * values to the destination if r_default and d_default are both 0.
-				 */
-				
-				return;
-			}
-			
-			// We need to continue processing the lists.
-			
-			if (l_node == NULL and r_node->key == index) {
-				/*
-				 * One source list is empty, but the index has caught up to the key of
-				 * the other list.
-				 */
-				
-				if (level == last_level) {
-					tmp_result = l_default / *reinterpret_cast<RDType*>(r_node->val);
-					
-					if (tmp_result != d_default) {
-						dest_node = list::insert_helper<LDType>(dest, dest_node, index, tmp_result);
-					}
-					
-				} else {
-					new_level = list::create();
-					dest_node = list::insert_helper<LIST*>(dest, dest_node, index, new_level);
-				
-					ew_divide_prime<LDType, RDType>(new_level, d_default,
-						&EMPTY_LIST, l_default,
-						reinterpret_cast<LIST*>(r_node->val), r_default,
-						shape, last_level, level + 1);
-				}
-				
-				r_node = r_node->next;
-				
-			} else if (r_node == NULL and l_node->key == index) {
-				/*
-				 * One source list is empty, but the index has caught up to the key of
-				 * the other list.
-				 */
-				
-				if (level == last_level) {
-					tmp_result = *reinterpret_cast<LDType*>(l_node->val) / r_default;
-					
-					if (tmp_result != d_default) {
-						dest_node = list::insert_helper<LDType>(dest, dest_node, index, tmp_result);
-					}
-					
-				} else {
-					new_level = list::create();
-					dest_node = list::insert_helper<LIST*>(dest, dest_node, index, new_level);
-				
-					ew_divide_prime<LDType, RDType>(new_level, d_default,
-						reinterpret_cast<LIST*>(r_node->val), l_default,
-						&EMPTY_LIST, r_default,
-						shape, last_level, level + 1);
-				}
-				
-				l_node = l_node->next;
-				
-			} else if (l_node != NULL and r_node != NULL and index == NM_MIN(l_node->key, r_node->key)) {
-				/*
-				 * Neither list is empty and our index has caught up to one of the
-				 * source lists.
-				 */
-				
-				if (l_node->key == r_node->key) {
-					
-					if (level == last_level) {
-						tmp_result = *reinterpret_cast<LDType*>(l_node->val) / *reinterpret_cast<RDType*>(r_node->val);
-						
-						if (tmp_result != d_default) {
-							dest_node = list::insert_helper<LDType>(dest, dest_node, index, tmp_result);
-						}
-						
-					} else {
-						new_level = list::create();
-						dest_node = list::insert_helper<LIST*>(dest, dest_node, index, new_level);
-					
-						ew_divide_prime<LDType, RDType>(new_level, d_default,
->>>>>>> 1d2782ed
-							reinterpret_cast<LIST*>(l_node->val), l_default,
-							reinterpret_cast<LIST*>(r_node->val), r_default,
-							shape, last_level, level + 1);
-					}
-				
-					l_node = l_node->next;
-					r_node = r_node->next;
-			
-				} else if (l_node->key < r_node->key) {
-					// Advance the left node knowing that the default value is OK.
-			
-					l_node = l_node->next;
-					 
-				} else /* if (l_node->key > r_node->key) */ {
-					// Advance the right node knowing that the default value is OK.
-			
-					r_node = r_node->next;
-				}
-				
-			} else {
-				/*
-				 * Our index needs to catch up but the default value is OK.  This
-				 * conditional is here only for documentation and should be optimized
-				 * out.
-				 */
-			}
-		}
-	}
-}
-
 }} // end of namespace nm::list_storage