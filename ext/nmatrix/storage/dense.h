/////////////////////////////////////////////////////////////////////
// = NMatrix
//
// A linear algebra library for scientific computation in Ruby.
// NMatrix is part of SciRuby.
//
// NMatrix was originally inspired by and derived from NArray, by
// Masahiro Tanaka: http://narray.rubyforge.org
//
// == Copyright Information
//
// SciRuby is Copyright (c) 2010 - 2012, Ruby Science Foundation
// NMatrix is Copyright (c) 2012, Ruby Science Foundation
//
// Please see LICENSE.txt for additional copyright notices.
//
// == Contributing
//
// By contributing source code to SciRuby, you agree to be bound by
// our Contributor Agreement:
//
// * https://github.com/SciRuby/sciruby/wiki/Contributor-Agreement
//
// == dense.h
//
// Dense n-dimensional matrix storage.

#ifndef DENSE_H
#define DENSE_H

/*
 * Standard Includes
 */

#include <stdlib.h>

/*
 * Project Includes
 */

//#include "types.h"
#include "util/math.h"

#include "data/data.h"

#include "common.h"

/*
 * Macros
 */

/*
 * Types
 */

<<<<<<< HEAD
struct DENSE_STORAGE : STORAGE {
=======
typedef struct {
	// Common elements found in all storage types.  Must not be re-arranged.
	dtype_t	dtype;
	size_t	rank;
	size_t*	shape;

  // Slicing elements
	size_t*	offset;
>>>>>>> 159367dc
	size_t* stride;
	int     count;
	void*   src;

	// Dense storage specific elements.
<<<<<<< HEAD
	int       count;
	void*     src;
	void*     elements;
};
=======
	void*   elements;
} DENSE_STORAGE;
>>>>>>> 159367dc

/*
 * Data
 */
 

/*
 * Functions
 */

///////////////
// Lifecycle //
///////////////

DENSE_STORAGE*	dense_storage_create(dtype_t dtype, size_t* shape, size_t rank, void* elements, size_t elements_length);
void						dense_storage_delete(STORAGE* s);
void						dense_storage_delete_ref(STORAGE* s);
void						dense_storage_mark(void*);

///////////////
// Accessors //
///////////////

void*	dense_storage_get(STORAGE* s, SLICE* slice);
void*	dense_storage_ref(STORAGE* s, SLICE* slice);
void	dense_storage_set(STORAGE* s, SLICE* slice, void* val);

///////////
// Tests //
///////////

bool dense_storage_eqeq(const STORAGE* left, const STORAGE* right);
bool dense_storage_is_symmetric(const DENSE_STORAGE* mat, int lda);
bool dense_storage_is_hermitian(const DENSE_STORAGE* mat, int lda);

//////////
// Math //
//////////

STORAGE* dense_storage_matrix_multiply(STORAGE_PAIR casted_storage, size_t* resulting_shape, bool vector);

/////////////
// Utility //
/////////////

size_t dense_storage_pos(const DENSE_STORAGE* s, const size_t* coords);

/////////////////////////
// Copying and Casting //
/////////////////////////

DENSE_STORAGE* dense_storage_copy(const DENSE_STORAGE* rhs);
STORAGE* dense_storage_cast_copy(const STORAGE* rhs, dtype_t new_dtype);

#endif // DENSE_H<|MERGE_RESOLUTION|>--- conflicted
+++ resolved
@@ -53,32 +53,12 @@
  * Types
  */
 
-<<<<<<< HEAD
 struct DENSE_STORAGE : STORAGE {
-=======
-typedef struct {
-	// Common elements found in all storage types.  Must not be re-arranged.
-	dtype_t	dtype;
-	size_t	rank;
-	size_t*	shape;
-
-  // Slicing elements
-	size_t*	offset;
->>>>>>> 159367dc
-	size_t* stride;
-	int     count;
-	void*   src;
-
-	// Dense storage specific elements.
-<<<<<<< HEAD
-	int       count;
-	void*     src;
-	void*     elements;
+	size_t*	stride;
+	int			count;
+	void*		src;
+	void*		elements;
 };
-=======
-	void*   elements;
-} DENSE_STORAGE;
->>>>>>> 159367dc
 
 /*
  * Data
