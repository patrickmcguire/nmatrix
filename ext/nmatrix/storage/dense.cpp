--- conflicted
+++ resolved
@@ -66,7 +66,7 @@
 	bool eqeq(const DENSE_STORAGE* left, const DENSE_STORAGE* right);
 	
 	template <ewop_t op, typename LDType, typename RDType>
-	static DENSE_STORAGE* ew_op_template(const DENSE_STORAGE* left, const DENSE_STORAGE* right);
+	static DENSE_STORAGE* ew_op(const DENSE_STORAGE* left, const DENSE_STORAGE* right);
 
   template <typename DType>
   static DENSE_STORAGE* matrix_multiply(const STORAGE_PAIR& casted_storage, size_t* resulting_shape, bool vector);
@@ -337,67 +337,18 @@
 //////////
 
 /*
- * Documentation goes here.
- */
-<<<<<<< HEAD
-STORAGE* nm_dense_storage_ew_add(const STORAGE* left, const STORAGE* right) {
-	LR_DTYPE_TEMPLATE_TABLE(nm::dense_storage::ew_add, DENSE_STORAGE*, DENSE_STORAGE*, DENSE_STORAGE*);
-	
-	return ttable[left->dtype][right->dtype]((DENSE_STORAGE*)left, (DENSE_STORAGE*)right);
-}
-
-/*
- * Documentation goes here.
- */
-STORAGE* nm_dense_storage_ew_subtract(const STORAGE* left, const STORAGE* right) {
-	LR_DTYPE_TEMPLATE_TABLE(nm::dense_storage::ew_subtract, DENSE_STORAGE*, DENSE_STORAGE*, DENSE_STORAGE*);
-	
-	return ttable[left->dtype][right->dtype]((DENSE_STORAGE*)left, (DENSE_STORAGE*)right);
-=======
-STORAGE* dense_storage_ew_op(ewop_t op, const STORAGE* left, const STORAGE* right) {
-	OP_LR_DTYPE_TEMPLATE_TABLE(nm::dense_storage::ew_op_template, DENSE_STORAGE*, const DENSE_STORAGE*, const DENSE_STORAGE*);
+ * Dense element-wise operations.
+ */
+STORAGE* nm_dense_storage_ew_op(ewop_t op, const STORAGE* left, const STORAGE* right) {
+	OP_LR_DTYPE_TEMPLATE_TABLE(nm::dense_storage::ew_op, DENSE_STORAGE*, const DENSE_STORAGE*, const DENSE_STORAGE*);
 
 	return ttable[op][left->dtype][right->dtype](reinterpret_cast<const DENSE_STORAGE*>(left), reinterpret_cast<const DENSE_STORAGE*>(right));
->>>>>>> 0a60d85c
-}
-
-/*
- * Documentation goes here.
- */
-<<<<<<< HEAD
-STORAGE* nm_dense_storage_ew_multiply(const STORAGE* left, const STORAGE* right) {
-	LR_DTYPE_TEMPLATE_TABLE(nm::dense_storage::ew_multiply, DENSE_STORAGE*, DENSE_STORAGE*, DENSE_STORAGE*);
-	
-	return ttable[left->dtype][right->dtype]((DENSE_STORAGE*)left, (DENSE_STORAGE*)right);
-}
-
-/*
- * Documentation goes here.
- */
-STORAGE* nm_dense_storage_ew_divide(const STORAGE* left, const STORAGE* right) {
-	LR_DTYPE_TEMPLATE_TABLE(nm::dense_storage::ew_divide, DENSE_STORAGE*, DENSE_STORAGE*, DENSE_STORAGE*);
-	
-	return ttable[left->dtype][right->dtype]((DENSE_STORAGE*)left, (DENSE_STORAGE*)right);
-}
-
-/*
- * Documentation goes here.
- */
-/*
-STORAGE* nm_dense_storage_ew_mod(const STORAGE* left, const STORAGE* right) {
-	LR_DTYPE_TEMPLATE_TABLE(nm::dense_storage::ew_mod, DENSE_STORAGE*, DENSE_STORAGE*, DENSE_STORAGE*);
-	
-	return ttable[left->dtype][right->dtype]((DENSE_STORAGE*)left, (DENSE_STORAGE*)right);
-}
-*/
-
-/*
- * Documentation goes here.
+}
+
+/*
+ * Dense matrix-matrix multiplication.
  */
 STORAGE* nm_dense_storage_matrix_multiply(const STORAGE_PAIR& casted_storage, size_t* resulting_shape, bool vector) {
-=======
-STORAGE* dense_storage_matrix_multiply(const STORAGE_PAIR& casted_storage, size_t* resulting_shape, bool vector) {
->>>>>>> 0a60d85c
   DTYPE_TEMPLATE_TABLE(nm::dense_storage::matrix_multiply, DENSE_STORAGE*, const STORAGE_PAIR& casted_storage, size_t* resulting_shape, bool vector);
 
   return ttable[casted_storage.left->dtype](casted_storage, resulting_shape, vector);
@@ -627,9 +578,11 @@
 	return true;
 }
 
-<<<<<<< HEAD
-template <typename LDType, typename RDType>
-static DENSE_STORAGE* ew_add(DENSE_STORAGE* left, DENSE_STORAGE* right) {
+/*
+ * Templated dense storage element-wise operations.
+ */
+template <ewop_t op, typename LDType, typename RDType>
+static DENSE_STORAGE* ew_op(const DENSE_STORAGE* left, const DENSE_STORAGE* right) {
 	unsigned int count;
 	
 	size_t* new_shape = (size_t*)calloc(left->rank, sizeof(size_t));
@@ -637,105 +590,12 @@
 	
 	DENSE_STORAGE* result = nm_dense_storage_create(left->dtype, new_shape, left->rank, NULL, 0);
 	
-	LDType* l_elems = (LDType*)left->elements;
-	RDType* r_elems = (RDType*)right->elements;
-	
-	LDType* res_elems = (LDType*)result->elements;
-	
-	for (count = nm_storage_count_max_elements(result); count-- > 0;) {
-		res_elems[count] = l_elems[count] + r_elems[count];
-	}
-	
-	return result;
-}
-
-template <typename LDType, typename RDType>
-static DENSE_STORAGE* ew_subtract(DENSE_STORAGE* left, DENSE_STORAGE* right) {
-=======
-template <ewop_t op, typename LDType, typename RDType>
-static DENSE_STORAGE* ew_op_template(const DENSE_STORAGE* left, const DENSE_STORAGE* right) {
->>>>>>> 0a60d85c
-	unsigned int count;
-	
-	size_t* new_shape = (size_t*)calloc(left->rank, sizeof(size_t));
-	memcpy(new_shape, left->shape, sizeof(size_t) * left->rank);
-	
-	DENSE_STORAGE* result = nm_dense_storage_create(left->dtype, new_shape, left->rank, NULL, 0);
-	
 	LDType* l_elems = reinterpret_cast<LDType*>(left->elements);
 	RDType* r_elems = reinterpret_cast<RDType*>(right->elements);
 	
 	LDType* res_elems = reinterpret_cast<LDType*>(result->elements);
-	
-<<<<<<< HEAD
+
 	for (count = nm_storage_count_max_elements(result); count-- > 0;) {
-		res_elems[count] = l_elems[count] - r_elems[count];
-	}
-	
-	return result;
-}
-
-template <typename LDType, typename RDType>
-static DENSE_STORAGE* ew_multiply(DENSE_STORAGE* left, DENSE_STORAGE* right) {
-	unsigned int count;
-	
-	size_t* new_shape = (size_t*)calloc(left->rank, sizeof(size_t));
-	memcpy(new_shape, left->shape, sizeof(size_t) * left->rank);
-	
-	DENSE_STORAGE* result = nm_dense_storage_create(left->dtype, new_shape, left->rank, NULL, 0);
-	
-	LDType* l_elems = (LDType*)left->elements;
-	RDType* r_elems = (RDType*)right->elements;
-	
-	LDType* res_elems = (LDType*)result->elements;
-	
-	for (count = nm_storage_count_max_elements(result); count-- > 0;) {
-		res_elems[count] = l_elems[count] * r_elems[count];
-	}
-	
-	return result;
-}
-
-template <typename LDType, typename RDType>
-static DENSE_STORAGE* ew_divide(DENSE_STORAGE* left, DENSE_STORAGE* right) {
-	unsigned int count;
-	
-	size_t* new_shape = (size_t*)calloc(left->rank, sizeof(size_t));
-	memcpy(new_shape, left->shape, sizeof(size_t) * left->rank);
-	
-	DENSE_STORAGE* result = nm_dense_storage_create(left->dtype, new_shape, left->rank, NULL, 0);
-	
-	LDType* l_elems = (LDType*)left->elements;
-	RDType* r_elems = (RDType*)right->elements;
-	
-	LDType* res_elems = (LDType*)result->elements;
-	
-	for (count = nm_storage_count_max_elements(result); count-- > 0;) {
-		res_elems[count] = l_elems[count] / r_elems[count];
-	}
-	
-	return result;
-}
-
-/*
-template <typename LDType, typename RDType>
-static DENSE_STORAGE* ew_mod(DENSE_STORAGE* left, DENSE_STORAGE* right) {
-	unsigned int count;
-	
-	size_t* new_shape = (size_t*)calloc(left->rank, sizeof(size_t));
-	memcpy(new_shape, left->shape, sizeof(size_t) * left->rank);
-	
-	DENSE_STORAGE* result = nm_dense_storage_create(left->dtype, new_shape, left->rank, NULL, 0);
-	
-	LDType* l_elems = (LDType*)left->elements;
-	RDType* r_elems = (RDType*)right->elements;
-	
-	LDType* res_elems = (LDType*)result->elements;
-	
-	for (count = nm_storage_count_max_elements(result); count-- > 0;) {
-		res_elems[count] = l_elems[count] % r_elems[count];
-=======
-	for (count = storage_count_max_elements(result); count-- > 0;) {
 		switch (op) {
 			case EW_ADD:
 				res_elems[count] = l_elems[count] + r_elems[count];
@@ -757,12 +617,14 @@
 				rb_raise(rb_eNotImpError, "Element-wise modulo is currently not supported.");
 				break;
 		}
->>>>>>> 0a60d85c
 	}
 	
 	return result;
 }
 
+/*
+ * DType-templated matrix-matrix multiplication for dense storage.
+ */
 template <typename DType>
 static DENSE_STORAGE* matrix_multiply(const STORAGE_PAIR& casted_storage, size_t* resulting_shape, bool vector) {
   DENSE_STORAGE *left  = (DENSE_STORAGE*)(casted_storage.left),
