--- conflicted
+++ resolved
@@ -300,15 +300,9 @@
  */
 static void nm_delete_ref(NMATRIX* mat) {
   static void (*ttable[NUM_STYPES])(STORAGE*) = {
-<<<<<<< HEAD
-    dense_storage_delete_ref,
-    list_storage_delete_ref,  // FIXME: Should these be _ref?
-    yale_storage_delete
-=======
     nm_dense_storage_delete_ref,
-    nm_list_storage_delete,  // FIXME: Should these be _ref?
+    nm_list_storage_delete_ref, 
     nm_yale_storage_delete
->>>>>>> d607d845
   };
   ttable[mat->stype](mat->storage);
 }
@@ -869,13 +863,8 @@
       // Remove if it's a zero, insert otherwise
       if (!std::memcmp(value, NM_STORAGE_LIST(self)->default_val, DTYPE_SIZES[NM_DTYPE(self)])) {
         free(value);
-<<<<<<< HEAD
-        // value = list_storage_remove(NM_STORAGE(self), slice);
-        // free(value);
-=======
         value = nm_list_storage_remove(NM_STORAGE(self), slice);
         free(value);
->>>>>>> d607d845
       } else {
         nm_list_storage_insert(NM_STORAGE(self), slice, value);
       }
