--- conflicted
+++ resolved
@@ -199,7 +199,7 @@
 /*
  * Analog functions list_insert but this insert copy of value.
  */
-NODE* list_insert_with_copy(LIST *list, size_t key, void *val, size_t size)
+NODE* insert_with_copy(LIST *list, size_t key, void *val, size_t size)
 {
   NODE* n;
 
@@ -398,10 +398,7 @@
   void nm_list_cast_copy_contents(LIST* lhs, const LIST* rhs, dtype_t lhs_dtype, dtype_t rhs_dtype, size_t recursions) {
     LR_DTYPE_TEMPLATE_TABLE(nm::list::cast_copy_contents, void, LIST*, const LIST*, size_t);
 
-<<<<<<< HEAD
-=======
     ttable[lhs_dtype][rhs_dtype](lhs, rhs, recursions);
   }
 
 } // end of extern "C" block
->>>>>>> d607d845
