/////////////////////////////////////////////////////////////////////
// = NMatrix
//
// A linear algebra library for scientific computation in Ruby.
// NMatrix is part of SciRuby.
//
// NMatrix was originally inspired by and derived from NArray, by
// Masahiro Tanaka: http://narray.rubyforge.org
//
// == Copyright Information
//
// SciRuby is Copyright (c) 2010 - 2012, Ruby Science Foundation
// NMatrix is Copyright (c) 2012, Ruby Science Foundation
//
// Please see LICENSE.txt for additional copyright notices.
//
// == Contributing
//
// By contributing source code to SciRuby, you agree to be bound by
// our Contributor Agreement:
//
// * https://github.com/SciRuby/sciruby/wiki/Contributor-Agreement
//
// == data.h
//
// Header file for dealing with data types.

#ifndef DATA_H
#define DATA_H

/*
 * Standard Includes
 */

/*
 * Project Includes
 */

#include "nmatrix.h"

#include "types.h"

#include "complex.h"
#include "rational.h"
#include "ruby_object.h"

/*
 * Macros
 */

<<<<<<< HEAD
#define NUM_DTYPES 13
#define NUM_ITYPES 4
#define NUM_EWOPS 5

#define STYPE_MARK_TABLE(name)									\
	static void (*(name)[NUM_STYPES])(void*) = {	\
		dense_storage_mark,													\
		list_storage_mark,													\
		yale_storage_mark														\
=======




#define NAMED_DTYPE_TEMPLATE_TABLE(name, fun, ret, ...) \
	static ret (*(name)[NUM_DTYPES])(__VA_ARGS__) =	{			\
		fun<uint8_t>,																				\
		fun<int8_t>,																				\
		fun<int16_t>,																				\
		fun<int32_t>,																				\
		fun<int64_t>,																				\
		fun<float32_t>,																			\
		fun<float64_t>,																			\
		fun<nm::Complex64>,																  \
		fun<nm::Complex128>,																\
		fun<nm::Rational32>,																\
		fun<nm::Rational64>,																\
		fun<nm::Rational128>,																\
		fun<nm::RubyObject>																			\
>>>>>>> 1d2782ed
	};

#define STYPE_CAST_COPY_TABLE(name)																										\
	static STORAGE* (*(name)[NUM_STYPES][NUM_STYPES])(const STORAGE*, dtype_t) = {			\
		{ dense_storage_cast_copy,  dense_storage_from_list,  dense_storage_from_yale },	\
		{ list_storage_from_dense,  list_storage_cast_copy,   list_storage_from_yale  },	\
		{ yale_storage_from_dense,  yale_storage_from_list,   yale_storage_cast_copy  }		\
	};

/*
 * Defines a static array that hold function pointers to dtype templated
 * versions of the specified function.
 */
#define DTYPE_TEMPLATE_TABLE(fun, ret, ...) NAMED_DTYPE_TEMPLATE_TABLE(ttable, fun, ret, __VA_ARGS__)

#define NAMED_DTYPE_TEMPLATE_TABLE(name, fun, ret, ...) 	\
	static ret (*(name)[NUM_DTYPES])(__VA_ARGS__) =	{				\
		fun<uint8_t>,																					\
		fun<int8_t>,																					\
		fun<int16_t>,																					\
		fun<int32_t>,																					\
		fun<int64_t>,																					\
		fun<float32_t>,																				\
		fun<float64_t>,																				\
		fun<Complex64>,																				\
		fun<Complex128>,																			\
		fun<Rational32>,																			\
		fun<Rational64>,																			\
		fun<Rational128>,																			\
		fun<RubyObject>																				\
	};

/*
 * Defines a static array that holds function pointers to itype templated
 * versions of the specified function.
 */
#define ITYPE_TEMPLATE_TABLE(fun, ret, ...) NAMED_ITYPE_TEMPLATE_TABLE(ttable, fun, ret, __VA_ARGS__)

#define NAMED_ITYPE_TEMPLATE_TABLE(name, fun, ret, ...)	\
  static ret (*(name)[NUM_ITYPES])(__VA_ARGS__) = {			\
    fun<uint8_t>,																				\
    fun<uint16_t>,																			\
    fun<uint32_t>,																			\
    fun<uint64_t>																				\
  };

/*
 * Same as DTYPE_TEMPLATE_TABLE but for functions that have two template
 * parameters.
 *
 * The left-hand DType is used as the first index, and the right-hand side is
 * the second index.  Not all left- and right-hand side combinations are valid,
 * and an invalid combination will result in a NULL pointer.
 */
#define LR_DTYPE_TEMPLATE_TABLE(fun, ret, ...) NAMED_LR_DTYPE_TEMPLATE_TABLE(ttable, fun, ret, __VA_ARGS__)

#define NAMED_LR_DTYPE_TEMPLATE_TABLE(name, fun, ret, ...)																																																								\
	static ret (*(name)[NUM_DTYPES][NUM_DTYPES])(__VA_ARGS__) = {																																																						\
		{fun<uint8_t, uint8_t>, fun<uint8_t, int8_t>, fun<uint8_t, int16_t>, fun<uint8_t, int32_t>, fun<uint8_t, int64_t>, fun<uint8_t, float32_t>, fun<uint8_t, float64_t>,	\
<<<<<<< HEAD
			fun<uint8_t, Complex64>, fun<uint8_t, Complex128>, fun<uint8_t, Rational32>, fun<uint8_t, Rational64>, fun<uint8_t, Rational128>, NULL},														\
																																																																																					\
		{fun<int8_t, uint8_t>, fun<int8_t, int8_t>, fun<int8_t, int16_t>, fun<int8_t, int32_t>, fun<int8_t, int64_t>, fun<int8_t, float32_t>, fun<int8_t, float64_t>,					\
			fun<int8_t, Complex64>, fun<int8_t, Complex128>, fun<int8_t, Rational32>, fun<int8_t, Rational64>, fun<int8_t, Rational128>, NULL},																	\
																																																																																					\
		{fun<int16_t, uint8_t>, fun<int16_t, int8_t>, fun<int16_t, int16_t>, fun<int16_t, int32_t>, fun<int16_t, int64_t>, fun<int16_t, float32_t>, fun<int16_t, float64_t>,	\
			fun<int16_t, Complex64>, fun<int16_t, Complex128>, fun<int16_t, Rational32>, fun<int16_t, Rational64>, fun<int16_t, Rational128>, NULL},														\
																																																																																					\
		{fun<int32_t, uint8_t>, fun<int32_t, int8_t>, fun<int32_t, int16_t>, fun<int32_t, int32_t>, fun<int32_t, int64_t>, fun<int32_t, float32_t>, fun<int32_t, float64_t>,	\
			fun<int32_t, Complex64>, fun<int32_t, Complex128>, fun<int32_t, Rational32>, fun<int32_t, Rational64>, fun<int32_t, Rational128>, NULL},														\
																																																																																					\
		{fun<int64_t, uint8_t>, fun<int64_t, int8_t>, fun<int64_t, int16_t>, fun<int64_t, int32_t>, fun<int64_t, int64_t>, fun<int64_t, float32_t>, fun<int64_t, float64_t>,	\
			fun<int64_t, Complex64>, fun<int64_t, Complex128>, fun<int64_t, Rational32>, fun<int64_t, Rational64>, fun<int64_t, Rational128>, NULL},														\
																																																																																					\
		{fun<float32_t, uint8_t>, fun<float32_t, int8_t>, fun<float32_t, int16_t>, fun<float32_t, int32_t>, fun<float32_t, int64_t>,																					\
			fun<float32_t, float32_t>, fun<float32_t, float64_t>, fun<float32_t, Complex64>, fun<float32_t, Complex128>,  fun<float32_t, Rational32>,                           \
      fun<float32_t, Rational64>, fun<float32_t, Rational128>, NULL},																                                                                      \
                                                                                                                                                                          \
		{fun<float64_t, uint8_t>, fun<float64_t, int8_t>, fun<float64_t, int16_t>, fun<float64_t, int32_t>, fun<float64_t, int64_t>,																					\
			fun<float64_t, float32_t>, fun<float64_t, float64_t>, fun<float64_t, Complex64>, fun<float64_t, Complex128>, fun<float64_t, Rational32>,                            \
			fun<float64_t, Rational64>, fun<float64_t, Rational128>, NULL},																                                                                      \
                                                                                                                                                                          \
		{fun<Complex64, uint8_t>, fun<Complex64, int8_t>, fun<Complex64, int16_t>, fun<Complex64, int32_t>, fun<Complex64, int64_t>,																					\
			fun<Complex64, float32_t>, fun<Complex64, float64_t>, fun<Complex64, Complex64>, fun<Complex64, Complex128>, fun<Complex64, Rational32>,                            \
			fun<Complex64, Rational64>, fun<Complex64, Rational128>, NULL},																                                                                      \
																																																																																					\
		{fun<Complex128, uint8_t>, fun<Complex128, int8_t>, fun<Complex128, int16_t>, fun<Complex128, int32_t>, fun<Complex128, int64_t>,																			\
			fun<Complex128, float32_t>, fun<Complex128, float64_t>, fun<Complex128, Complex64>, fun<Complex128, Complex128>, fun<Complex128, Rational32>,                       \
      fun<Complex128, Rational64>, fun<Complex128, Rational128>, NULL},  														                                                                      \
																																																																																					\
		{fun<Rational32, uint8_t>, fun<Rational32, int8_t>, fun<Rational32, int16_t>, fun<Rational32, int32_t>, fun<Rational32, int64_t>, NULL, NULL,													\
			NULL, NULL, fun<Rational32, Rational32>, fun<Rational32, Rational64>, fun<Rational32, Rational128>, NULL},																													\
																																																																																					\
		{fun<Rational64, uint8_t>, fun<Rational64, int8_t>, fun<Rational64, int16_t>, fun<Rational64, int32_t>, fun<Rational64, int64_t>, NULL, NULL,													\
			NULL, NULL, fun<Rational64, Rational32>, fun<Rational64, Rational64>, fun<Rational64, Rational128>, NULL},																													\
																																																																																					\
		{fun<Rational128, uint8_t>, fun<Rational128, int8_t>, fun<Rational128, int16_t>, fun<Rational128, int32_t>, fun<Rational128, int64_t>, NULL, NULL,										\
			NULL, NULL, fun<Rational128, Rational32>, fun<Rational128, Rational64>, fun<Rational128, Rational128>, NULL},																												\
=======
			fun<uint8_t, nm::Complex64>, fun<uint8_t, nm::Complex128>, fun<uint8_t, nm::Rational32>, fun<uint8_t, nm::Rational64>, fun<uint8_t, nm::Rational128> },																	\
																																																																																					\
		{fun<int8_t, uint8_t>, fun<int8_t, int8_t>, fun<int8_t, int16_t>, fun<int8_t, int32_t>, fun<int8_t, int64_t>, fun<int8_t, float32_t>, fun<int8_t, float64_t>,					\
			fun<int8_t, nm::Complex64>, fun<int8_t, nm::Complex128>, fun<int8_t, nm::Rational32>, fun<int8_t, nm::Rational64>, fun<int8_t, nm::Rational128> },																			\
																																																																																					\
		{fun<int16_t, uint8_t>, fun<int16_t, int8_t>, fun<int16_t, int16_t>, fun<int16_t, int32_t>, fun<int16_t, int64_t>, fun<int16_t, float32_t>, fun<int16_t, float64_t>,	\
			fun<int16_t, nm::Complex64>, fun<int16_t, nm::Complex128>, fun<int16_t, nm::Rational32>, fun<int16_t, nm::Rational64>, fun<int16_t, nm::Rational128> },																	\
																																																																																					\
		{fun<int32_t, uint8_t>, fun<int32_t, int8_t>, fun<int32_t, int16_t>, fun<int32_t, int32_t>, fun<int32_t, int64_t>, fun<int32_t, float32_t>, fun<int32_t, float64_t>,	\
			fun<int32_t, nm::Complex64>, fun<int32_t, nm::Complex128>, fun<int32_t, nm::Rational32>, fun<int32_t, nm::Rational64>, fun<int32_t, nm::Rational128> },																	\
																																																																																					\
		{fun<int64_t, uint8_t>, fun<int64_t, int8_t>, fun<int64_t, int16_t>, fun<int64_t, int32_t>, fun<int64_t, int64_t>, fun<int64_t, float32_t>, fun<int64_t, float64_t>,	\
			fun<int64_t, nm::Complex64>, fun<int64_t, nm::Complex128>, fun<int64_t, nm::Rational32>, fun<int64_t, nm::Rational64>, fun<int64_t, nm::Rational128> },																	\
																																																																																					\
		{fun<float32_t, uint8_t>, fun<float32_t, int8_t>, fun<float32_t, int16_t>, fun<float32_t, int32_t>, fun<float32_t, int64_t>,																					\
			fun<float32_t, float32_t>, fun<float32_t, float64_t>, fun<float32_t, nm::Complex64>, fun<float32_t, nm::Complex128>,  fun<float32_t, nm::Rational32>,                           \
      fun<float32_t, nm::Rational64>, fun<float32_t, nm::Rational128> },																		                                                                      \
                                                                                                                                                                          \
		{fun<float64_t, uint8_t>, fun<float64_t, int8_t>, fun<float64_t, int16_t>, fun<float64_t, int32_t>, fun<float64_t, int64_t>,																					\
			fun<float64_t, float32_t>, fun<float64_t, float64_t>, fun<float64_t, nm::Complex64>, fun<float64_t, nm::Complex128>, fun<float64_t, nm::Rational32>,                            \
			fun<float64_t, nm::Rational64>, fun<float64_t, nm::Rational128> },																		                                                                      \
                                                                                                                                                                          \
		{fun<nm::Complex64, uint8_t>, fun<nm::Complex64, int8_t>, fun<nm::Complex64, int16_t>, fun<nm::Complex64, int32_t>, fun<nm::Complex64, int64_t>,																					\
			fun<nm::Complex64, float32_t>, fun<nm::Complex64, float64_t>, fun<nm::Complex64, nm::Complex64>, fun<nm::Complex64, nm::Complex128>, fun<nm::Complex64, nm::Rational32>,                            \
			fun<nm::Complex64, nm::Rational64>, fun<nm::Complex64, nm::Rational128> },																		                                                                      \
																																																																																					\
		{fun<nm::Complex128, uint8_t>, fun<nm::Complex128, int8_t>, fun<nm::Complex128, int16_t>, fun<nm::Complex128, int32_t>, fun<nm::Complex128, int64_t>,																			\
			fun<nm::Complex128, float32_t>, fun<nm::Complex128, float64_t>, fun<nm::Complex128, nm::Complex64>, fun<nm::Complex128, nm::Complex128>, fun<nm::Complex128, nm::Rational32>,                       \
      fun<nm::Complex128, nm::Rational64>, fun<nm::Complex128, nm::Rational128> },		  														                                                                      \
																																																																																					\
		{fun<nm::Rational32, uint8_t>, fun<nm::Rational32, int8_t>, fun<nm::Rational32, int16_t>, fun<nm::Rational32, int32_t>, fun<nm::Rational32, int64_t>, NULL, NULL,													\
			NULL, NULL, fun<nm::Rational32, nm::Rational32>, fun<nm::Rational32, nm::Rational64>, fun<nm::Rational32, nm::Rational128> },																																\
																																																																																					\
		{fun<nm::Rational64, uint8_t>, fun<nm::Rational64, int8_t>, fun<nm::Rational64, int16_t>, fun<nm::Rational64, int32_t>, fun<nm::Rational64, int64_t>, NULL, NULL,													\
			NULL, NULL, fun<nm::Rational64, nm::Rational32>, fun<nm::Rational64, nm::Rational64>, fun<nm::Rational64, nm::Rational128> },																																\
																																																																																					\
		{fun<nm::Rational128, uint8_t>, fun<nm::Rational128, int8_t>, fun<nm::Rational128, int16_t>, fun<nm::Rational128, int32_t>, fun<nm::Rational128, int64_t>, NULL, NULL,										\
			NULL, NULL, fun<nm::Rational128, nm::Rational32>, fun<nm::Rational128, nm::Rational64>, fun<nm::Rational128, nm::Rational128> },																														\
>>>>>>> 1d2782ed
																																																																																					\
		{NULL, NULL, NULL, NULL, NULL, NULL, NULL, NULL, NULL, NULL, NULL, NULL, fun<nm::RubyObject, nm::RubyObject>}																																	\
	};

/*
 * Defines a static array that holds function pointers to operation, and left-
 * and right-side dtype templated version sof the specified function.
 */
#define OP_LR_DTYPE_TEMPLATE_TABLE(fun, ret, ...) NAMED_OP_LR_DTYPE_TEMPLATE_TABLE(ttable, fun, ret, __VA_ARGS__)

#define NAMED_OP_LR_DTYPE_TEMPLATE_TABLE(name, fun, ret, ...) 																																																							\
	static ret (*(name)[NUM_EWOPS][NUM_DTYPES][NUM_DTYPES])(__VA_ARGS__) = {																																																	\
		{																																																																																				\
			{fun<EW_ADD, uint8_t, uint8_t>, fun<EW_ADD, uint8_t, int8_t>, fun<EW_ADD, uint8_t, int16_t>, fun<EW_ADD, uint8_t, int32_t>, fun<EW_ADD, uint8_t, int64_t>,						\
				fun<EW_ADD, uint8_t, float32_t>, fun<EW_ADD, uint8_t, float64_t>, fun<EW_ADD, uint8_t, Complex64>, fun<EW_ADD, uint8_t, Complex128>,																\
				fun<EW_ADD, uint8_t, Rational32>, fun<EW_ADD, uint8_t, Rational64>, fun<EW_ADD, uint8_t, Rational128>, NULL},																												\
																																																																																						\
			{fun<EW_ADD, int8_t, uint8_t>, fun<EW_ADD, int8_t, int8_t>, fun<EW_ADD, int8_t, int16_t>, fun<EW_ADD, int8_t, int32_t>, fun<EW_ADD, int8_t, int64_t>,									\
				fun<EW_ADD, int8_t, float32_t>, fun<EW_ADD, int8_t, float64_t>, fun<EW_ADD, int8_t, Complex64>, fun<EW_ADD, int8_t, Complex128>,																		\
				fun<EW_ADD, int8_t, Rational32>, fun<EW_ADD, int8_t, Rational64>, fun<EW_ADD, int8_t, Rational128>, NULL},																													\
																																																																																						\
			{fun<EW_ADD, int16_t, uint8_t>, fun<EW_ADD, int16_t, int8_t>, fun<EW_ADD, int16_t, int16_t>, fun<EW_ADD, int16_t, int32_t>, fun<EW_ADD, int16_t, int64_t>,						\
				fun<EW_ADD, int16_t, float32_t>, fun<EW_ADD, int16_t, float64_t>, fun<EW_ADD, int16_t, Complex64>, fun<EW_ADD, int16_t, Complex128>,																\
				fun<EW_ADD, int16_t, Rational32>, fun<EW_ADD, int16_t, Rational64>, fun<EW_ADD, int16_t, Rational128>, NULL},																												\
																																																																																						\
			{fun<EW_ADD, int32_t, uint8_t>, fun<EW_ADD, int32_t, int8_t>, fun<EW_ADD, int32_t, int16_t>, fun<EW_ADD, int32_t, int32_t>, fun<EW_ADD, int32_t, int64_t>,						\
				fun<EW_ADD, int32_t, float32_t>, fun<EW_ADD, int32_t, float64_t>, fun<EW_ADD, int32_t, Complex64>, fun<EW_ADD, int32_t, Complex128>,																\
				fun<EW_ADD, int32_t, Rational32>, fun<EW_ADD, int32_t, Rational64>, fun<EW_ADD, int32_t, Rational128>, NULL},																												\
																																																																																						\
			{fun<EW_ADD, int64_t, uint8_t>, fun<EW_ADD, int64_t, int8_t>, fun<EW_ADD, int64_t, int16_t>, fun<EW_ADD, int64_t, int32_t>, fun<EW_ADD, int64_t, int64_t>,						\
				fun<EW_ADD, int64_t, float32_t>, fun<EW_ADD, int64_t, float64_t>, fun<EW_ADD, int64_t, Complex64>, fun<EW_ADD, int64_t, Complex128>,																\
				fun<EW_ADD, int64_t, Rational32>, fun<EW_ADD, int64_t, Rational64>, fun<EW_ADD, int64_t, Rational128>, NULL}, 																											\
																																																																																						\
			{fun<EW_ADD, float32_t, uint8_t>, fun<EW_ADD, float32_t, int8_t>, fun<EW_ADD, float32_t, int16_t>, fun<EW_ADD, float32_t, int32_t>, fun<EW_ADD, float32_t, int64_t>,	\
				fun<EW_ADD, float32_t, float32_t>, fun<EW_ADD, float32_t, float64_t>, fun<EW_ADD, float32_t, Complex64>, fun<EW_ADD, float32_t, Complex128>,												\
				fun<EW_ADD, float32_t, Rational32>, fun<EW_ADD, float32_t, Rational64>, fun<EW_ADD, float32_t, Rational128>, NULL},																									\
																																																																																						\
			{fun<EW_ADD, float64_t, uint8_t>, fun<EW_ADD, float64_t, int8_t>, fun<EW_ADD, float64_t, int16_t>, fun<EW_ADD, float64_t, int32_t>, fun<EW_ADD, float64_t, int64_t>,	\
				fun<EW_ADD, float64_t, float32_t>, fun<EW_ADD, float64_t, float64_t>, fun<EW_ADD, float64_t, Complex64>, fun<EW_ADD, float64_t, Complex128>,												\
				fun<EW_ADD, float64_t, Rational32>, fun<EW_ADD, float64_t, Rational64>, fun<EW_ADD, float64_t, Rational128>, NULL},																									\
																																																																																						\
			{fun<EW_ADD, Complex64, uint8_t>, fun<EW_ADD, Complex64, int8_t>, fun<EW_ADD, Complex64, int16_t>, fun<EW_ADD, Complex64, int32_t>, fun<EW_ADD, Complex64, int64_t>,	\
				fun<EW_ADD, Complex64, float32_t>, fun<EW_ADD, Complex64, float64_t>, fun<EW_ADD, Complex64, Complex64>, fun<EW_ADD, Complex64, Complex128>,												\
				fun<EW_ADD, Complex64, Rational32>, fun<EW_ADD, Complex64, Rational64>, fun<EW_ADD, Complex64, Rational128>, NULL},																									\
																																																																																						\
			{fun<EW_ADD, Complex128, uint8_t>, fun<EW_ADD, Complex128, int8_t>, fun<EW_ADD, Complex128, int16_t>, fun<EW_ADD, Complex128, int32_t>,																\
				fun<EW_ADD, Complex128, int64_t>, fun<EW_ADD, Complex128, float32_t>, fun<EW_ADD, Complex128, float64_t>, fun<EW_ADD, Complex128, Complex64>,												\
				fun<EW_ADD, Complex128, Complex128>,	fun<EW_ADD, Complex128, Rational32>, fun<EW_ADD, Complex128, Rational64>, fun<EW_ADD, Complex128, Rational128>, NULL},				\
																																																																																						\
			{fun<EW_ADD, Rational32, uint8_t>, fun<EW_ADD, Rational32, int8_t>, fun<EW_ADD, Rational32, int16_t>, fun<EW_ADD, Rational32, int32_t>,																\
				fun<EW_ADD, Rational32, int64_t>, NULL, NULL, NULL, NULL, fun<EW_ADD, Rational32, Rational32>, fun<EW_ADD, Rational32, Rational64>,																	\
				fun<EW_ADD, Rational32, Rational128>, NULL},																																																												\
																																																																																						\
			{fun<EW_ADD, Rational64, uint8_t>, fun<EW_ADD, Rational64, int8_t>, fun<EW_ADD, Rational64, int16_t>, fun<EW_ADD, Rational64, int32_t>,																\
				fun<EW_ADD, Rational64, int64_t>, NULL, NULL, NULL, NULL, fun<EW_ADD, Rational64, Rational32>, fun<EW_ADD, Rational64, Rational64>,																	\
				fun<EW_ADD, Rational64, Rational128>, NULL},																																																												\
																																																																																						\
			{fun<EW_ADD, Rational128, uint8_t>, fun<EW_ADD, Rational128, int8_t>, fun<EW_ADD, Rational128, int16_t>, fun<EW_ADD, Rational128, int32_t>,														\
				fun<EW_ADD, Rational128, int64_t>, NULL, NULL, NULL, NULL, fun<EW_ADD, Rational128, Rational32>, fun<EW_ADD, Rational128, Rational64>,															\
				fun<EW_ADD, Rational128, Rational128>, NULL},																																																												\
																																																																																						\
			{NULL, NULL, NULL, NULL, NULL, NULL, NULL, NULL, NULL, NULL, NULL, NULL, fun<EW_ADD, RubyObject, RubyObject>}																													\
		},																																																																																			\
																																																																																						\
		{																																																																																				\
			{fun<EW_SUB, uint8_t, uint8_t>, fun<EW_SUB, uint8_t, int8_t>, fun<EW_SUB, uint8_t, int16_t>, fun<EW_SUB, uint8_t, int32_t>, fun<EW_SUB, uint8_t, int64_t>,						\
				fun<EW_SUB, uint8_t, float32_t>, fun<EW_SUB, uint8_t, float64_t>, fun<EW_SUB, uint8_t, Complex64>, fun<EW_SUB, uint8_t, Complex128>,																\
				fun<EW_SUB, uint8_t, Rational32>, fun<EW_SUB, uint8_t, Rational64>, fun<EW_SUB, uint8_t, Rational128>, NULL},																												\
																																																																																						\
			{fun<EW_SUB, int8_t, uint8_t>, fun<EW_SUB, int8_t, int8_t>, fun<EW_SUB, int8_t, int16_t>, fun<EW_SUB, int8_t, int32_t>, fun<EW_SUB, int8_t, int64_t>,									\
				fun<EW_SUB, int8_t, float32_t>, fun<EW_SUB, int8_t, float64_t>, fun<EW_SUB, int8_t, Complex64>, fun<EW_SUB, int8_t, Complex128>,																		\
				fun<EW_SUB, int8_t, Rational32>, fun<EW_SUB, int8_t, Rational64>, fun<EW_SUB, int8_t, Rational128>, NULL},																													\
																																																																																						\
			{fun<EW_SUB, int16_t, uint8_t>, fun<EW_SUB, int16_t, int8_t>, fun<EW_SUB, int16_t, int16_t>, fun<EW_SUB, int16_t, int32_t>, fun<EW_SUB, int16_t, int64_t>,						\
				fun<EW_SUB, int16_t, float32_t>, fun<EW_SUB, int16_t, float64_t>, fun<EW_SUB, int16_t, Complex64>, fun<EW_SUB, int16_t, Complex128>,																\
				fun<EW_SUB, int16_t, Rational32>, fun<EW_SUB, int16_t, Rational64>, fun<EW_SUB, int16_t, Rational128>, NULL},																												\
																																																																																						\
			{fun<EW_SUB, int32_t, uint8_t>, fun<EW_SUB, int32_t, int8_t>, fun<EW_SUB, int32_t, int16_t>, fun<EW_SUB, int32_t, int32_t>, fun<EW_SUB, int32_t, int64_t>,						\
				fun<EW_SUB, int32_t, float32_t>, fun<EW_SUB, int32_t, float64_t>, fun<EW_SUB, int32_t, Complex64>, fun<EW_SUB, int32_t, Complex128>,																\
				fun<EW_SUB, int32_t, Rational32>, fun<EW_SUB, int32_t, Rational64>, fun<EW_SUB, int32_t, Rational128>, NULL},																												\
																																																																																						\
			{fun<EW_SUB, int64_t, uint8_t>, fun<EW_SUB, int64_t, int8_t>, fun<EW_SUB, int64_t, int16_t>, fun<EW_SUB, int64_t, int32_t>, fun<EW_SUB, int64_t, int64_t>,						\
				fun<EW_SUB, int64_t, float32_t>, fun<EW_SUB, int64_t, float64_t>, fun<EW_SUB, int64_t, Complex64>, fun<EW_SUB, int64_t, Complex128>,																\
				fun<EW_SUB, int64_t, Rational32>, fun<EW_SUB, int64_t, Rational64>, fun<EW_SUB, int64_t, Rational128>, NULL}, 																											\
																																																																																						\
			{fun<EW_SUB, float32_t, uint8_t>, fun<EW_SUB, float32_t, int8_t>, fun<EW_SUB, float32_t, int16_t>, fun<EW_SUB, float32_t, int32_t>, fun<EW_SUB, float32_t, int64_t>,	\
				fun<EW_SUB, float32_t, float32_t>, fun<EW_SUB, float32_t, float64_t>, fun<EW_SUB, float32_t, Complex64>, fun<EW_SUB, float32_t, Complex128>,												\
				fun<EW_SUB, float32_t, Rational32>, fun<EW_SUB, float32_t, Rational64>, fun<EW_SUB, float32_t, Rational128>, NULL},																									\
																																																																																						\
			{fun<EW_SUB, float64_t, uint8_t>, fun<EW_SUB, float64_t, int8_t>, fun<EW_SUB, float64_t, int16_t>, fun<EW_SUB, float64_t, int32_t>, fun<EW_SUB, float64_t, int64_t>,	\
				fun<EW_SUB, float64_t, float32_t>, fun<EW_SUB, float64_t, float64_t>, fun<EW_SUB, float64_t, Complex64>, fun<EW_SUB, float64_t, Complex128>,												\
				fun<EW_SUB, float64_t, Rational32>, fun<EW_SUB, float64_t, Rational64>, fun<EW_SUB, float64_t, Rational128>, NULL},																									\
																																																																																						\
			{fun<EW_SUB, Complex64, uint8_t>, fun<EW_SUB, Complex64, int8_t>, fun<EW_SUB, Complex64, int16_t>, fun<EW_SUB, Complex64, int32_t>, fun<EW_SUB, Complex64, int64_t>,	\
				fun<EW_SUB, Complex64, float32_t>, fun<EW_SUB, Complex64, float64_t>, fun<EW_SUB, Complex64, Complex64>, fun<EW_SUB, Complex64, Complex128>,												\
				fun<EW_SUB, Complex64, Rational32>, fun<EW_SUB, Complex64, Rational64>, fun<EW_SUB, Complex64, Rational128>, NULL},																									\
																																																																																						\
			{fun<EW_SUB, Complex128, uint8_t>, fun<EW_SUB, Complex128, int8_t>, fun<EW_SUB, Complex128, int16_t>, fun<EW_SUB, Complex128, int32_t>,																\
				fun<EW_SUB, Complex128, int64_t>, fun<EW_SUB, Complex128, float32_t>, fun<EW_SUB, Complex128, float64_t>, fun<EW_SUB, Complex128, Complex64>,												\
				fun<EW_SUB, Complex128, Complex128>,	fun<EW_SUB, Complex128, Rational32>, fun<EW_SUB, Complex128, Rational64>, fun<EW_SUB, Complex128, Rational128>, NULL},				\
																																																																																						\
			{fun<EW_SUB, Rational32, uint8_t>, fun<EW_SUB, Rational32, int8_t>, fun<EW_SUB, Rational32, int16_t>, fun<EW_SUB, Rational32, int32_t>,																\
				fun<EW_SUB, Rational32, int64_t>, NULL, NULL, NULL, NULL, fun<EW_SUB, Rational32, Rational32>, fun<EW_SUB, Rational32, Rational64>,																	\
				fun<EW_SUB, Rational32, Rational128>, NULL},																																																												\
																																																																																						\
			{fun<EW_SUB, Rational64, uint8_t>, fun<EW_SUB, Rational64, int8_t>, fun<EW_SUB, Rational64, int16_t>, fun<EW_SUB, Rational64, int32_t>,																\
				fun<EW_SUB, Rational64, int64_t>, NULL, NULL, NULL, NULL, fun<EW_SUB, Rational64, Rational32>, fun<EW_SUB, Rational64, Rational64>,																	\
				fun<EW_SUB, Rational64, Rational128>, NULL},																																																												\
																																																																																						\
			{fun<EW_SUB, Rational128, uint8_t>, fun<EW_SUB, Rational128, int8_t>, fun<EW_SUB, Rational128, int16_t>, fun<EW_SUB, Rational128, int32_t>,														\
				fun<EW_SUB, Rational128, int64_t>, NULL, NULL, NULL, NULL, fun<EW_SUB, Rational128, Rational32>, fun<EW_SUB, Rational128, Rational64>,															\
				fun<EW_SUB, Rational128, Rational128>, NULL},																																																												\
																																																																																						\
			{NULL, NULL, NULL, NULL, NULL, NULL, NULL, NULL, NULL, NULL, NULL, NULL, fun<EW_SUB, RubyObject, RubyObject>}																													\
		},																																																																																			\
																																																																																						\
		{																																																																																				\
			{fun<EW_MUL, uint8_t, uint8_t>, fun<EW_MUL, uint8_t, int8_t>, fun<EW_MUL, uint8_t, int16_t>, fun<EW_MUL, uint8_t, int32_t>, fun<EW_MUL, uint8_t, int64_t>,						\
				fun<EW_MUL, uint8_t, float32_t>, fun<EW_MUL, uint8_t, float64_t>, fun<EW_MUL, uint8_t, Complex64>, fun<EW_MUL, uint8_t, Complex128>,																\
				fun<EW_MUL, uint8_t, Rational32>, fun<EW_MUL, uint8_t, Rational64>, fun<EW_MUL, uint8_t, Rational128>, NULL},																												\
																																																																																						\
			{fun<EW_MUL, int8_t, uint8_t>, fun<EW_MUL, int8_t, int8_t>, fun<EW_MUL, int8_t, int16_t>, fun<EW_MUL, int8_t, int32_t>, fun<EW_MUL, int8_t, int64_t>,									\
				fun<EW_MUL, int8_t, float32_t>, fun<EW_MUL, int8_t, float64_t>, fun<EW_MUL, int8_t, Complex64>, fun<EW_MUL, int8_t, Complex128>,																		\
				fun<EW_MUL, int8_t, Rational32>, fun<EW_MUL, int8_t, Rational64>, fun<EW_MUL, int8_t, Rational128>, NULL},																													\
																																																																																						\
			{fun<EW_MUL, int16_t, uint8_t>, fun<EW_MUL, int16_t, int8_t>, fun<EW_MUL, int16_t, int16_t>, fun<EW_MUL, int16_t, int32_t>, fun<EW_MUL, int16_t, int64_t>,						\
				fun<EW_MUL, int16_t, float32_t>, fun<EW_MUL, int16_t, float64_t>, fun<EW_MUL, int16_t, Complex64>, fun<EW_MUL, int16_t, Complex128>,																\
				fun<EW_MUL, int16_t, Rational32>, fun<EW_MUL, int16_t, Rational64>, fun<EW_MUL, int16_t, Rational128>, NULL},																												\
																																																																																						\
			{fun<EW_MUL, int32_t, uint8_t>, fun<EW_MUL, int32_t, int8_t>, fun<EW_MUL, int32_t, int16_t>, fun<EW_MUL, int32_t, int32_t>, fun<EW_MUL, int32_t, int64_t>,						\
				fun<EW_MUL, int32_t, float32_t>, fun<EW_MUL, int32_t, float64_t>, fun<EW_MUL, int32_t, Complex64>, fun<EW_MUL, int32_t, Complex128>,																\
				fun<EW_MUL, int32_t, Rational32>, fun<EW_MUL, int32_t, Rational64>, fun<EW_MUL, int32_t, Rational128>, NULL},																												\
																																																																																						\
			{fun<EW_MUL, int64_t, uint8_t>, fun<EW_MUL, int64_t, int8_t>, fun<EW_MUL, int64_t, int16_t>, fun<EW_MUL, int64_t, int32_t>, fun<EW_MUL, int64_t, int64_t>,						\
				fun<EW_MUL, int64_t, float32_t>, fun<EW_MUL, int64_t, float64_t>, fun<EW_MUL, int64_t, Complex64>, fun<EW_MUL, int64_t, Complex128>,																\
				fun<EW_MUL, int64_t, Rational32>, fun<EW_MUL, int64_t, Rational64>, fun<EW_MUL, int64_t, Rational128>, NULL}, 																											\
																																																																																						\
			{fun<EW_MUL, float32_t, uint8_t>, fun<EW_MUL, float32_t, int8_t>, fun<EW_MUL, float32_t, int16_t>, fun<EW_MUL, float32_t, int32_t>, fun<EW_MUL, float32_t, int64_t>,	\
				fun<EW_MUL, float32_t, float32_t>, fun<EW_MUL, float32_t, float64_t>, fun<EW_MUL, float32_t, Complex64>, fun<EW_MUL, float32_t, Complex128>,												\
				fun<EW_MUL, float32_t, Rational32>, fun<EW_MUL, float32_t, Rational64>, fun<EW_MUL, float32_t, Rational128>, NULL},																									\
																																																																																						\
			{fun<EW_MUL, float64_t, uint8_t>, fun<EW_MUL, float64_t, int8_t>, fun<EW_MUL, float64_t, int16_t>, fun<EW_MUL, float64_t, int32_t>, fun<EW_MUL, float64_t, int64_t>,	\
				fun<EW_MUL, float64_t, float32_t>, fun<EW_MUL, float64_t, float64_t>, fun<EW_MUL, float64_t, Complex64>, fun<EW_MUL, float64_t, Complex128>,												\
				fun<EW_MUL, float64_t, Rational32>, fun<EW_MUL, float64_t, Rational64>, fun<EW_MUL, float64_t, Rational128>, NULL},																									\
																																																																																						\
			{fun<EW_MUL, Complex64, uint8_t>, fun<EW_MUL, Complex64, int8_t>, fun<EW_MUL, Complex64, int16_t>, fun<EW_MUL, Complex64, int32_t>, fun<EW_MUL, Complex64, int64_t>,	\
				fun<EW_MUL, Complex64, float32_t>, fun<EW_MUL, Complex64, float64_t>, fun<EW_MUL, Complex64, Complex64>, fun<EW_MUL, Complex64, Complex128>,												\
				fun<EW_MUL, Complex64, Rational32>, fun<EW_MUL, Complex64, Rational64>, fun<EW_MUL, Complex64, Rational128>, NULL},																									\
																																																																																						\
			{fun<EW_MUL, Complex128, uint8_t>, fun<EW_MUL, Complex128, int8_t>, fun<EW_MUL, Complex128, int16_t>, fun<EW_MUL, Complex128, int32_t>,																\
				fun<EW_MUL, Complex128, int64_t>, fun<EW_MUL, Complex128, float32_t>, fun<EW_MUL, Complex128, float64_t>, fun<EW_MUL, Complex128, Complex64>,												\
				fun<EW_MUL, Complex128, Complex128>,	fun<EW_MUL, Complex128, Rational32>, fun<EW_MUL, Complex128, Rational64>, fun<EW_MUL, Complex128, Rational128>, NULL},				\
																																																																																						\
			{fun<EW_MUL, Rational32, uint8_t>, fun<EW_MUL, Rational32, int8_t>, fun<EW_MUL, Rational32, int16_t>, fun<EW_MUL, Rational32, int32_t>,																\
				fun<EW_MUL, Rational32, int64_t>, NULL, NULL, NULL, NULL, fun<EW_MUL, Rational32, Rational32>, fun<EW_MUL, Rational32, Rational64>,																	\
				fun<EW_MUL, Rational32, Rational128>, NULL},																																																												\
																																																																																						\
			{fun<EW_MUL, Rational64, uint8_t>, fun<EW_MUL, Rational64, int8_t>, fun<EW_MUL, Rational64, int16_t>, fun<EW_MUL, Rational64, int32_t>,																\
				fun<EW_MUL, Rational64, int64_t>, NULL, NULL, NULL, NULL, fun<EW_MUL, Rational64, Rational32>, fun<EW_MUL, Rational64, Rational64>,																	\
				fun<EW_MUL, Rational64, Rational128>, NULL},																																																												\
																																																																																						\
			{fun<EW_MUL, Rational128, uint8_t>, fun<EW_MUL, Rational128, int8_t>, fun<EW_MUL, Rational128, int16_t>, fun<EW_MUL, Rational128, int32_t>,														\
				fun<EW_MUL, Rational128, int64_t>, NULL, NULL, NULL, NULL, fun<EW_MUL, Rational128, Rational32>, fun<EW_MUL, Rational128, Rational64>,															\
				fun<EW_MUL, Rational128, Rational128>, NULL},																																																												\
																																																																																						\
			{NULL, NULL, NULL, NULL, NULL, NULL, NULL, NULL, NULL, NULL, NULL, NULL, fun<EW_MUL, RubyObject, RubyObject>}																													\
		},																																																																																			\
																																																																																						\
		{																																																																																				\
			{fun<EW_DIV, uint8_t, uint8_t>, fun<EW_DIV, uint8_t, int8_t>, fun<EW_DIV, uint8_t, int16_t>, fun<EW_DIV, uint8_t, int32_t>, fun<EW_DIV, uint8_t, int64_t>,						\
				fun<EW_DIV, uint8_t, float32_t>, fun<EW_DIV, uint8_t, float64_t>, fun<EW_DIV, uint8_t, Complex64>, fun<EW_DIV, uint8_t, Complex128>,																\
				fun<EW_DIV, uint8_t, Rational32>, fun<EW_DIV, uint8_t, Rational64>, fun<EW_DIV, uint8_t, Rational128>, NULL},																												\
																																																																																						\
			{fun<EW_DIV, int8_t, uint8_t>, fun<EW_DIV, int8_t, int8_t>, fun<EW_DIV, int8_t, int16_t>, fun<EW_DIV, int8_t, int32_t>, fun<EW_DIV, int8_t, int64_t>,									\
				fun<EW_DIV, int8_t, float32_t>, fun<EW_DIV, int8_t, float64_t>, fun<EW_DIV, int8_t, Complex64>, fun<EW_DIV, int8_t, Complex128>,																		\
				fun<EW_DIV, int8_t, Rational32>, fun<EW_DIV, int8_t, Rational64>, fun<EW_DIV, int8_t, Rational128>, NULL},																													\
																																																																																						\
			{fun<EW_DIV, int16_t, uint8_t>, fun<EW_DIV, int16_t, int8_t>, fun<EW_DIV, int16_t, int16_t>, fun<EW_DIV, int16_t, int32_t>, fun<EW_DIV, int16_t, int64_t>,						\
				fun<EW_DIV, int16_t, float32_t>, fun<EW_DIV, int16_t, float64_t>, fun<EW_DIV, int16_t, Complex64>, fun<EW_DIV, int16_t, Complex128>,																\
				fun<EW_DIV, int16_t, Rational32>, fun<EW_DIV, int16_t, Rational64>, fun<EW_DIV, int16_t, Rational128>, NULL},																												\
																																																																																						\
			{fun<EW_DIV, int32_t, uint8_t>, fun<EW_DIV, int32_t, int8_t>, fun<EW_DIV, int32_t, int16_t>, fun<EW_DIV, int32_t, int32_t>, fun<EW_DIV, int32_t, int64_t>,						\
				fun<EW_DIV, int32_t, float32_t>, fun<EW_DIV, int32_t, float64_t>, fun<EW_DIV, int32_t, Complex64>, fun<EW_DIV, int32_t, Complex128>,																\
				fun<EW_DIV, int32_t, Rational32>, fun<EW_DIV, int32_t, Rational64>, fun<EW_DIV, int32_t, Rational128>, NULL},																												\
																																																																																						\
			{fun<EW_DIV, int64_t, uint8_t>, fun<EW_DIV, int64_t, int8_t>, fun<EW_DIV, int64_t, int16_t>, fun<EW_DIV, int64_t, int32_t>, fun<EW_DIV, int64_t, int64_t>,						\
				fun<EW_DIV, int64_t, float32_t>, fun<EW_DIV, int64_t, float64_t>, fun<EW_DIV, int64_t, Complex64>, fun<EW_DIV, int64_t, Complex128>,																\
				fun<EW_DIV, int64_t, Rational32>, fun<EW_DIV, int64_t, Rational64>, fun<EW_DIV, int64_t, Rational128>, NULL}, 																											\
																																																																																						\
			{fun<EW_DIV, float32_t, uint8_t>, fun<EW_DIV, float32_t, int8_t>, fun<EW_DIV, float32_t, int16_t>, fun<EW_DIV, float32_t, int32_t>, fun<EW_DIV, float32_t, int64_t>,	\
				fun<EW_DIV, float32_t, float32_t>, fun<EW_DIV, float32_t, float64_t>, fun<EW_DIV, float32_t, Complex64>, fun<EW_DIV, float32_t, Complex128>,												\
				fun<EW_DIV, float32_t, Rational32>, fun<EW_DIV, float32_t, Rational64>, fun<EW_DIV, float32_t, Rational128>, NULL},																									\
																																																																																						\
			{fun<EW_DIV, float64_t, uint8_t>, fun<EW_DIV, float64_t, int8_t>, fun<EW_DIV, float64_t, int16_t>, fun<EW_DIV, float64_t, int32_t>, fun<EW_DIV, float64_t, int64_t>,	\
				fun<EW_DIV, float64_t, float32_t>, fun<EW_DIV, float64_t, float64_t>, fun<EW_DIV, float64_t, Complex64>, fun<EW_DIV, float64_t, Complex128>,												\
				fun<EW_DIV, float64_t, Rational32>, fun<EW_DIV, float64_t, Rational64>, fun<EW_DIV, float64_t, Rational128>, NULL},																									\
																																																																																						\
			{fun<EW_DIV, Complex64, uint8_t>, fun<EW_DIV, Complex64, int8_t>, fun<EW_DIV, Complex64, int16_t>, fun<EW_DIV, Complex64, int32_t>, fun<EW_DIV, Complex64, int64_t>,	\
				fun<EW_DIV, Complex64, float32_t>, fun<EW_DIV, Complex64, float64_t>, fun<EW_DIV, Complex64, Complex64>, fun<EW_DIV, Complex64, Complex128>,												\
				fun<EW_DIV, Complex64, Rational32>, fun<EW_DIV, Complex64, Rational64>, fun<EW_DIV, Complex64, Rational128>, NULL},																									\
																																																																																						\
			{fun<EW_DIV, Complex128, uint8_t>, fun<EW_DIV, Complex128, int8_t>, fun<EW_DIV, Complex128, int16_t>, fun<EW_DIV, Complex128, int32_t>,																\
				fun<EW_DIV, Complex128, int64_t>, fun<EW_DIV, Complex128, float32_t>, fun<EW_DIV, Complex128, float64_t>, fun<EW_DIV, Complex128, Complex64>,												\
				fun<EW_DIV, Complex128, Complex128>,	fun<EW_DIV, Complex128, Rational32>, fun<EW_DIV, Complex128, Rational64>, fun<EW_DIV, Complex128, Rational128>, NULL},				\
																																																																																						\
			{fun<EW_DIV, Rational32, uint8_t>, fun<EW_DIV, Rational32, int8_t>, fun<EW_DIV, Rational32, int16_t>, fun<EW_DIV, Rational32, int32_t>,																\
				fun<EW_DIV, Rational32, int64_t>, NULL, NULL, NULL, NULL, fun<EW_DIV, Rational32, Rational32>, fun<EW_DIV, Rational32, Rational64>,																	\
				fun<EW_DIV, Rational32, Rational128>, NULL},																																																												\
																																																																																						\
			{fun<EW_DIV, Rational64, uint8_t>, fun<EW_DIV, Rational64, int8_t>, fun<EW_DIV, Rational64, int16_t>, fun<EW_DIV, Rational64, int32_t>,																\
				fun<EW_DIV, Rational64, int64_t>, NULL, NULL, NULL, NULL, fun<EW_DIV, Rational64, Rational32>, fun<EW_DIV, Rational64, Rational64>,																	\
				fun<EW_DIV, Rational64, Rational128>, NULL},																																																												\
																																																																																						\
			{fun<EW_DIV, Rational128, uint8_t>, fun<EW_DIV, Rational128, int8_t>, fun<EW_DIV, Rational128, int16_t>, fun<EW_DIV, Rational128, int32_t>,														\
				fun<EW_DIV, Rational128, int64_t>, NULL, NULL, NULL, NULL, fun<EW_DIV, Rational128, Rational32>, fun<EW_DIV, Rational128, Rational64>,															\
				fun<EW_DIV, Rational128, Rational128>, NULL},																																																												\
																																																																																						\
			{NULL, NULL, NULL, NULL, NULL, NULL, NULL, NULL, NULL, NULL, NULL, NULL, fun<EW_DIV, RubyObject, RubyObject>}																													\
		},																																																																																			\
																																																																																						\
		{																																																																																				\
			{fun<EW_MOD, uint8_t, uint8_t>, fun<EW_MOD, uint8_t, int8_t>, fun<EW_MOD, uint8_t, int16_t>, fun<EW_MOD, uint8_t, int32_t>, fun<EW_MOD, uint8_t, int64_t>,						\
				fun<EW_MOD, uint8_t, float32_t>, fun<EW_MOD, uint8_t, float64_t>, fun<EW_MOD, uint8_t, Complex64>, fun<EW_MOD, uint8_t, Complex128>,																\
				fun<EW_MOD, uint8_t, Rational32>, fun<EW_MOD, uint8_t, Rational64>, fun<EW_MOD, uint8_t, Rational128>, NULL},																												\
																																																																																						\
			{fun<EW_MOD, int8_t, uint8_t>, fun<EW_MOD, int8_t, int8_t>, fun<EW_MOD, int8_t, int16_t>, fun<EW_MOD, int8_t, int32_t>, fun<EW_MOD, int8_t, int64_t>,									\
				fun<EW_MOD, int8_t, float32_t>, fun<EW_MOD, int8_t, float64_t>, fun<EW_MOD, int8_t, Complex64>, fun<EW_MOD, int8_t, Complex128>,																		\
				fun<EW_MOD, int8_t, Rational32>, fun<EW_MOD, int8_t, Rational64>, fun<EW_MOD, int8_t, Rational128>, NULL},																													\
																																																																																						\
			{fun<EW_MOD, int16_t, uint8_t>, fun<EW_MOD, int16_t, int8_t>, fun<EW_MOD, int16_t, int16_t>, fun<EW_MOD, int16_t, int32_t>, fun<EW_MOD, int16_t, int64_t>,						\
				fun<EW_MOD, int16_t, float32_t>, fun<EW_MOD, int16_t, float64_t>, fun<EW_MOD, int16_t, Complex64>, fun<EW_MOD, int16_t, Complex128>,																\
				fun<EW_MOD, int16_t, Rational32>, fun<EW_MOD, int16_t, Rational64>, fun<EW_MOD, int16_t, Rational128>, NULL},																												\
																																																																																						\
			{fun<EW_MOD, int32_t, uint8_t>, fun<EW_MOD, int32_t, int8_t>, fun<EW_MOD, int32_t, int16_t>, fun<EW_MOD, int32_t, int32_t>, fun<EW_MOD, int32_t, int64_t>,						\
				fun<EW_MOD, int32_t, float32_t>, fun<EW_MOD, int32_t, float64_t>, fun<EW_MOD, int32_t, Complex64>, fun<EW_MOD, int32_t, Complex128>,																\
				fun<EW_MOD, int32_t, Rational32>, fun<EW_MOD, int32_t, Rational64>, fun<EW_MOD, int32_t, Rational128>, NULL},																												\
																																																																																						\
			{fun<EW_MOD, int64_t, uint8_t>, fun<EW_MOD, int64_t, int8_t>, fun<EW_MOD, int64_t, int16_t>, fun<EW_MOD, int64_t, int32_t>, fun<EW_MOD, int64_t, int64_t>,						\
				fun<EW_MOD, int64_t, float32_t>, fun<EW_MOD, int64_t, float64_t>, fun<EW_MOD, int64_t, Complex64>, fun<EW_MOD, int64_t, Complex128>,																\
				fun<EW_MOD, int64_t, Rational32>, fun<EW_MOD, int64_t, Rational64>, fun<EW_MOD, int64_t, Rational128>, NULL}, 																											\
																																																																																						\
			{fun<EW_MOD, float32_t, uint8_t>, fun<EW_MOD, float32_t, int8_t>, fun<EW_MOD, float32_t, int16_t>, fun<EW_MOD, float32_t, int32_t>, fun<EW_MOD, float32_t, int64_t>,	\
				fun<EW_MOD, float32_t, float32_t>, fun<EW_MOD, float32_t, float64_t>, fun<EW_MOD, float32_t, Complex64>, fun<EW_MOD, float32_t, Complex128>,												\
				fun<EW_MOD, float32_t, Rational32>, fun<EW_MOD, float32_t, Rational64>, fun<EW_MOD, float32_t, Rational128>, NULL},																									\
																																																																																						\
			{fun<EW_MOD, float64_t, uint8_t>, fun<EW_MOD, float64_t, int8_t>, fun<EW_MOD, float64_t, int16_t>, fun<EW_MOD, float64_t, int32_t>, fun<EW_MOD, float64_t, int64_t>,	\
				fun<EW_MOD, float64_t, float32_t>, fun<EW_MOD, float64_t, float64_t>, fun<EW_MOD, float64_t, Complex64>, fun<EW_MOD, float64_t, Complex128>,												\
				fun<EW_MOD, float64_t, Rational32>, fun<EW_MOD, float64_t, Rational64>, fun<EW_MOD, float64_t, Rational128>, NULL},																									\
																																																																																						\
			{fun<EW_MOD, Complex64, uint8_t>, fun<EW_MOD, Complex64, int8_t>, fun<EW_MOD, Complex64, int16_t>, fun<EW_MOD, Complex64, int32_t>, fun<EW_MOD, Complex64, int64_t>,	\
				fun<EW_MOD, Complex64, float32_t>, fun<EW_MOD, Complex64, float64_t>, fun<EW_MOD, Complex64, Complex64>, fun<EW_MOD, Complex64, Complex128>,												\
				fun<EW_MOD, Complex64, Rational32>, fun<EW_MOD, Complex64, Rational64>, fun<EW_MOD, Complex64, Rational128>, NULL},																									\
																																																																																						\
			{fun<EW_MOD, Complex128, uint8_t>, fun<EW_MOD, Complex128, int8_t>, fun<EW_MOD, Complex128, int16_t>, fun<EW_MOD, Complex128, int32_t>,																\
				fun<EW_MOD, Complex128, int64_t>, fun<EW_MOD, Complex128, float32_t>, fun<EW_MOD, Complex128, float64_t>, fun<EW_MOD, Complex128, Complex64>,												\
				fun<EW_MOD, Complex128, Complex128>,	fun<EW_MOD, Complex128, Rational32>, fun<EW_MOD, Complex128, Rational64>, fun<EW_MOD, Complex128, Rational128>, NULL},				\
																																																																																						\
			{fun<EW_MOD, Rational32, uint8_t>, fun<EW_MOD, Rational32, int8_t>, fun<EW_MOD, Rational32, int16_t>, fun<EW_MOD, Rational32, int32_t>,																\
				fun<EW_MOD, Rational32, int64_t>, NULL, NULL, NULL, NULL, fun<EW_MOD, Rational32, Rational32>, fun<EW_MOD, Rational32, Rational64>,																	\
				fun<EW_MOD, Rational32, Rational128>, NULL},																																																												\
																																																																																						\
			{fun<EW_MOD, Rational64, uint8_t>, fun<EW_MOD, Rational64, int8_t>, fun<EW_MOD, Rational64, int16_t>, fun<EW_MOD, Rational64, int32_t>,																\
				fun<EW_MOD, Rational64, int64_t>, NULL, NULL, NULL, NULL, fun<EW_MOD, Rational64, Rational32>, fun<EW_MOD, Rational64, Rational64>,																	\
				fun<EW_MOD, Rational64, Rational128>, NULL},																																																												\
																																																																																						\
			{fun<EW_MOD, Rational128, uint8_t>, fun<EW_MOD, Rational128, int8_t>, fun<EW_MOD, Rational128, int16_t>, fun<EW_MOD, Rational128, int32_t>,														\
				fun<EW_MOD, Rational128, int64_t>, NULL, NULL, NULL, NULL, fun<EW_MOD, Rational128, Rational32>, fun<EW_MOD, Rational128, Rational64>,															\
				fun<EW_MOD, Rational128, Rational128>, NULL},																																																												\
																																																																																						\
			{NULL, NULL, NULL, NULL, NULL, NULL, NULL, NULL, NULL, NULL, NULL, NULL, fun<EW_MOD, RubyObject, RubyObject>}																													\
		}																																																																																				\
	};

<<<<<<< HEAD
/*
 * Defines a static array that holds function pointers to left dtype, right
 * dtype, and itype templated versions of the specified function.
 */
#define LRI_DTYPE_TEMPLATE_TABLE(fun, ret, ...) NAMED_LRI_DTYPE_TEMPLATE_TABLE(ttable, fun, ret, __VA_ARGS__)

#define NAMED_LRI_DTYPE_TEMPLATE_TABLE(name,  fun,  ret,  ...) \
	static ret (*(name)[NUM_DTYPES][NUM_DTYPES][NUM_ITYPES])(__VA_ARGS__) = { \
		{ \
		  {fun<uint8_t, uint8_t, uint8_t>, fun<uint8_t, uint8_t, uint16_t>, fun<uint8_t, uint8_t, uint32_t>, fun<uint8_t, uint8_t, uint64_t> },  \
		  {fun<uint8_t, int8_t, uint8_t>, fun<uint8_t, int8_t, uint16_t>, fun<uint8_t, int8_t, uint32_t>, fun<uint8_t, int8_t, uint64_t> },  \
		  {fun<uint8_t, int16_t, uint8_t>, fun<uint8_t, int16_t, uint16_t>, fun<uint8_t, int16_t, uint32_t>, fun<uint8_t, int16_t, uint64_t> },  \
		  {fun<uint8_t, int32_t, uint8_t>, fun<uint8_t, int32_t, uint16_t>, fun<uint8_t, int32_t, uint32_t>, fun<uint8_t, int32_t, uint64_t> },  \
		  {fun<uint8_t, int64_t, uint8_t>, fun<uint8_t, int64_t, uint16_t>, fun<uint8_t, int64_t, uint32_t>, fun<uint8_t, int64_t, uint64_t> },  \
		  {fun<uint8_t, float32_t, uint8_t>, fun<uint8_t, float32_t, uint16_t>, fun<uint8_t, float32_t, uint32_t>, fun<uint8_t, float32_t, uint64_t> },  \
		  {fun<uint8_t, float64_t, uint8_t>, fun<uint8_t, float64_t, uint16_t>, fun<uint8_t, float64_t, uint32_t>, fun<uint8_t, float64_t, uint64_t> },  \
		  {fun<uint8_t, Complex64, uint8_t>, fun<uint8_t, Complex64, uint16_t>, fun<uint8_t, Complex64, uint32_t>, fun<uint8_t, Complex64, uint64_t> },  \
		  {fun<uint8_t, Complex128, uint8_t>, fun<uint8_t, Complex128, uint16_t>, fun<uint8_t, Complex128, uint32_t>, fun<uint8_t, Complex128, uint64_t> },  \
		  {fun<uint8_t, Rational32, uint8_t>, fun<uint8_t, Rational32, uint16_t>, fun<uint8_t, Rational32, uint32_t>, fun<uint8_t, Rational32, uint64_t> },  \
		  {fun<uint8_t, Rational64, uint8_t>, fun<uint8_t, Rational64, uint16_t>, fun<uint8_t, Rational64, uint32_t>, fun<uint8_t, Rational64, uint64_t> },  \
		  {fun<uint8_t, Rational128, uint8_t>, fun<uint8_t, Rational128, uint16_t>, fun<uint8_t, Rational128, uint32_t>, fun<uint8_t, Rational128, uint64_t> },  \
		  {fun<uint8_t, RubyObject, uint8_t>, fun<uint8_t, RubyObject, uint16_t>, fun<uint8_t, RubyObject, uint32_t>, fun<uint8_t, RubyObject, uint64_t> } \
		},  \
		{   \
		  {fun<int8_t, uint8_t, uint8_t>, fun<int8_t, uint8_t, uint16_t>, fun<int8_t, uint8_t, uint32_t>, fun<int8_t, uint8_t, uint64_t> },  \
		  {fun<int8_t, int8_t, uint8_t>, fun<int8_t, int8_t, uint16_t>, fun<int8_t, int8_t, uint32_t>, fun<int8_t, int8_t, uint64_t> },  \
		  {fun<int8_t, int16_t, uint8_t>, fun<int8_t, int16_t, uint16_t>, fun<int8_t, int16_t, uint32_t>, fun<int8_t, int16_t, uint64_t> },  \
		  {fun<int8_t, int32_t, uint8_t>, fun<int8_t, int32_t, uint16_t>, fun<int8_t, int32_t, uint32_t>, fun<int8_t, int32_t, uint64_t> },  \
		  {fun<int8_t, int64_t, uint8_t>, fun<int8_t, int64_t, uint16_t>, fun<int8_t, int64_t, uint32_t>, fun<int8_t, int64_t, uint64_t> },  \
		  {fun<int8_t, float32_t, uint8_t>, fun<int8_t, float32_t, uint16_t>, fun<int8_t, float32_t, uint32_t>, fun<int8_t, float32_t, uint64_t> },  \
		  {fun<int8_t, float64_t, uint8_t>, fun<int8_t, float64_t, uint16_t>, fun<int8_t, float64_t, uint32_t>, fun<int8_t, float64_t, uint64_t> },  \
		  {fun<int8_t, Complex64, uint8_t>, fun<int8_t, Complex64, uint16_t>, fun<int8_t, Complex64, uint32_t>, fun<int8_t, Complex64, uint64_t> },  \
		  {fun<int8_t, Complex128, uint8_t>, fun<int8_t, Complex128, uint16_t>, fun<int8_t, Complex128, uint32_t>, fun<int8_t, Complex128, uint64_t> },  \
		  {fun<int8_t, Rational32, uint8_t>, fun<int8_t, Rational32, uint16_t>, fun<int8_t, Rational32, uint32_t>, fun<int8_t, Rational32, uint64_t> },  \
		  {fun<int8_t, Rational64, uint8_t>, fun<int8_t, Rational64, uint16_t>, fun<int8_t, Rational64, uint32_t>, fun<int8_t, Rational64, uint64_t> },  \
		  {fun<int8_t, Rational128, uint8_t>, fun<int8_t, Rational128, uint16_t>, fun<int8_t, Rational128, uint32_t>, fun<int8_t, Rational128, uint64_t> },  \
		  {fun<int8_t, RubyObject, uint8_t>, fun<int8_t, RubyObject, uint16_t>, fun<int8_t, RubyObject, uint32_t>, fun<int8_t, RubyObject, uint64_t> } \
		},  \
		{{fun<int16_t, uint8_t, uint8_t>, fun<int16_t, uint8_t, uint16_t>, fun<int16_t, uint8_t, uint32_t>, fun<int16_t, uint8_t, uint64_t> }, {fun<int16_t, int8_t, uint8_t>, fun<int16_t, int8_t, uint16_t>, fun<int16_t, int8_t, uint32_t>, fun<int16_t, int8_t, uint64_t> }, {fun<int16_t, int16_t, uint8_t>, fun<int16_t, int16_t, uint16_t>, fun<int16_t, int16_t, uint32_t>, fun<int16_t, int16_t, uint64_t> }, {fun<int16_t, int32_t, uint8_t>, fun<int16_t, int32_t, uint16_t>, fun<int16_t, int32_t, uint32_t>, fun<int16_t, int32_t, uint64_t> }, {fun<int16_t, int64_t, uint8_t>, fun<int16_t, int64_t, uint16_t>, fun<int16_t, int64_t, uint32_t>, fun<int16_t, int64_t, uint64_t> }, {fun<int16_t, float32_t, uint8_t>, fun<int16_t, float32_t, uint16_t>, fun<int16_t, float32_t, uint32_t>, fun<int16_t, float32_t, uint64_t> }, {fun<int16_t, float64_t, uint8_t>, fun<int16_t, float64_t, uint16_t>, fun<int16_t, float64_t, uint32_t>, fun<int16_t, float64_t, uint64_t> }, {fun<int16_t, Complex64, uint8_t>, fun<int16_t, Complex64, uint16_t>, fun<int16_t, Complex64, uint32_t>, fun<int16_t, Complex64, uint64_t> }, {fun<int16_t, Complex128, uint8_t>, fun<int16_t, Complex128, uint16_t>, fun<int16_t, Complex128, uint32_t>, fun<int16_t, Complex128, uint64_t> }, {fun<int16_t, Rational32, uint8_t>, fun<int16_t, Rational32, uint16_t>, fun<int16_t, Rational32, uint32_t>, fun<int16_t, Rational32, uint64_t> }, {fun<int16_t, Rational64, uint8_t>, fun<int16_t, Rational64, uint16_t>, fun<int16_t, Rational64, uint32_t>, fun<int16_t, Rational64, uint64_t> }, {fun<int16_t, Rational128, uint8_t>, fun<int16_t, Rational128, uint16_t>, fun<int16_t, Rational128, uint32_t>, fun<int16_t, Rational128, uint64_t> }, {fun<int16_t, RubyObject, uint8_t>, fun<int16_t, RubyObject, uint16_t>, fun<int16_t, RubyObject, uint32_t>, fun<int16_t, RubyObject, uint64_t> }},  \
		{{fun<int32_t, uint8_t, uint8_t>, fun<int32_t, uint8_t, uint16_t>, fun<int32_t, uint8_t, uint32_t>, fun<int32_t, uint8_t, uint64_t> }, {fun<int32_t, int8_t, uint8_t>, fun<int32_t, int8_t, uint16_t>, fun<int32_t, int8_t, uint32_t>, fun<int32_t, int8_t, uint64_t> }, {fun<int32_t, int16_t, uint8_t>, fun<int32_t, int16_t, uint16_t>, fun<int32_t, int16_t, uint32_t>, fun<int32_t, int16_t, uint64_t> }, {fun<int32_t, int32_t, uint8_t>, fun<int32_t, int32_t, uint16_t>, fun<int32_t, int32_t, uint32_t>, fun<int32_t, int32_t, uint64_t> }, {fun<int32_t, int64_t, uint8_t>, fun<int32_t, int64_t, uint16_t>, fun<int32_t, int64_t, uint32_t>, fun<int32_t, int64_t, uint64_t> }, {fun<int32_t, float32_t, uint8_t>, fun<int32_t, float32_t, uint16_t>, fun<int32_t, float32_t, uint32_t>, fun<int32_t, float32_t, uint64_t> }, {fun<int32_t, float64_t, uint8_t>, fun<int32_t, float64_t, uint16_t>, fun<int32_t, float64_t, uint32_t>, fun<int32_t, float64_t, uint64_t> }, {fun<int32_t, Complex64, uint8_t>, fun<int32_t, Complex64, uint16_t>, fun<int32_t, Complex64, uint32_t>, fun<int32_t, Complex64, uint64_t> }, {fun<int32_t, Complex128, uint8_t>, fun<int32_t, Complex128, uint16_t>, fun<int32_t, Complex128, uint32_t>, fun<int32_t, Complex128, uint64_t> }, {fun<int32_t, Rational32, uint8_t>, fun<int32_t, Rational32, uint16_t>, fun<int32_t, Rational32, uint32_t>, fun<int32_t, Rational32, uint64_t> }, {fun<int32_t, Rational64, uint8_t>, fun<int32_t, Rational64, uint16_t>, fun<int32_t, Rational64, uint32_t>, fun<int32_t, Rational64, uint64_t> }, {fun<int32_t, Rational128, uint8_t>, fun<int32_t, Rational128, uint16_t>, fun<int32_t, Rational128, uint32_t>, fun<int32_t, Rational128, uint64_t> }, {fun<int32_t, RubyObject, uint8_t>, fun<int32_t, RubyObject, uint16_t>, fun<int32_t, RubyObject, uint32_t>, fun<int32_t, RubyObject, uint64_t> }},  \
		{{fun<int64_t, uint8_t, uint8_t>, fun<int64_t, uint8_t, uint16_t>, fun<int64_t, uint8_t, uint32_t>, fun<int64_t, uint8_t, uint64_t> }, {fun<int64_t, int8_t, uint8_t>, fun<int64_t, int8_t, uint16_t>, fun<int64_t, int8_t, uint32_t>, fun<int64_t, int8_t, uint64_t> }, {fun<int64_t, int16_t, uint8_t>, fun<int64_t, int16_t, uint16_t>, fun<int64_t, int16_t, uint32_t>, fun<int64_t, int16_t, uint64_t> }, {fun<int64_t, int32_t, uint8_t>, fun<int64_t, int32_t, uint16_t>, fun<int64_t, int32_t, uint32_t>, fun<int64_t, int32_t, uint64_t> }, {fun<int64_t, int64_t, uint8_t>, fun<int64_t, int64_t, uint16_t>, fun<int64_t, int64_t, uint32_t>, fun<int64_t, int64_t, uint64_t> }, {fun<int64_t, float32_t, uint8_t>, fun<int64_t, float32_t, uint16_t>, fun<int64_t, float32_t, uint32_t>, fun<int64_t, float32_t, uint64_t> }, {fun<int64_t, float64_t, uint8_t>, fun<int64_t, float64_t, uint16_t>, fun<int64_t, float64_t, uint32_t>, fun<int64_t, float64_t, uint64_t> }, {fun<int64_t, Complex64, uint8_t>, fun<int64_t, Complex64, uint16_t>, fun<int64_t, Complex64, uint32_t>, fun<int64_t, Complex64, uint64_t> }, {fun<int64_t, Complex128, uint8_t>, fun<int64_t, Complex128, uint16_t>, fun<int64_t, Complex128, uint32_t>, fun<int64_t, Complex128, uint64_t> }, {fun<int64_t, Rational32, uint8_t>, fun<int64_t, Rational32, uint16_t>, fun<int64_t, Rational32, uint32_t>, fun<int64_t, Rational32, uint64_t> }, {fun<int64_t, Rational64, uint8_t>, fun<int64_t, Rational64, uint16_t>, fun<int64_t, Rational64, uint32_t>, fun<int64_t, Rational64, uint64_t> }, {fun<int64_t, Rational128, uint8_t>, fun<int64_t, Rational128, uint16_t>, fun<int64_t, Rational128, uint32_t>, fun<int64_t, Rational128, uint64_t> }, {fun<int64_t, RubyObject, uint8_t>, fun<int64_t, RubyObject, uint16_t>, fun<int64_t, RubyObject, uint32_t>, fun<int64_t, RubyObject, uint64_t> }},  \
		{{fun<float32_t, uint8_t, uint8_t>, fun<float32_t, uint8_t, uint16_t>, fun<float32_t, uint8_t, uint32_t>, fun<float32_t, uint8_t, uint64_t> }, {fun<float32_t, int8_t, uint8_t>, fun<float32_t, int8_t, uint16_t>, fun<float32_t, int8_t, uint32_t>, fun<float32_t, int8_t, uint64_t> }, {fun<float32_t, int16_t, uint8_t>, fun<float32_t, int16_t, uint16_t>, fun<float32_t, int16_t, uint32_t>, fun<float32_t, int16_t, uint64_t> }, {fun<float32_t, int32_t, uint8_t>, fun<float32_t, int32_t, uint16_t>, fun<float32_t, int32_t, uint32_t>, fun<float32_t, int32_t, uint64_t> }, {fun<float32_t, int64_t, uint8_t>, fun<float32_t, int64_t, uint16_t>, fun<float32_t, int64_t, uint32_t>, fun<float32_t, int64_t, uint64_t> }, {fun<float32_t, float32_t, uint8_t>, fun<float32_t, float32_t, uint16_t>, fun<float32_t, float32_t, uint32_t>, fun<float32_t, float32_t, uint64_t> }, {fun<float32_t, float64_t, uint8_t>, fun<float32_t, float64_t, uint16_t>, fun<float32_t, float64_t, uint32_t>, fun<float32_t, float64_t, uint64_t> }, {fun<float32_t, Complex64, uint8_t>, fun<float32_t, Complex64, uint16_t>, fun<float32_t, Complex64, uint32_t>, fun<float32_t, Complex64, uint64_t> }, {fun<float32_t, Complex128, uint8_t>, fun<float32_t, Complex128, uint16_t>, fun<float32_t, Complex128, uint32_t>, fun<float32_t, Complex128, uint64_t> }, {fun<float32_t, Rational32, uint8_t>, fun<float32_t, Rational32, uint16_t>, fun<float32_t, Rational32, uint32_t>, fun<float32_t, Rational32, uint64_t> }, {fun<float32_t, Rational64, uint8_t>, fun<float32_t, Rational64, uint16_t>, fun<float32_t, Rational64, uint32_t>, fun<float32_t, Rational64, uint64_t> }, {fun<float32_t, Rational128, uint8_t>, fun<float32_t, Rational128, uint16_t>, fun<float32_t, Rational128, uint32_t>, fun<float32_t, Rational128, uint64_t> }, {fun<float32_t, RubyObject, uint8_t>, fun<float32_t, RubyObject, uint16_t>, fun<float32_t, RubyObject, uint32_t>, fun<float32_t, RubyObject, uint64_t> }},  \
		{{fun<float64_t, uint8_t, uint8_t>, fun<float64_t, uint8_t, uint16_t>, fun<float64_t, uint8_t, uint32_t>, fun<float64_t, uint8_t, uint64_t> }, {fun<float64_t, int8_t, uint8_t>, fun<float64_t, int8_t, uint16_t>, fun<float64_t, int8_t, uint32_t>, fun<float64_t, int8_t, uint64_t> }, {fun<float64_t, int16_t, uint8_t>, fun<float64_t, int16_t, uint16_t>, fun<float64_t, int16_t, uint32_t>, fun<float64_t, int16_t, uint64_t> }, {fun<float64_t, int32_t, uint8_t>, fun<float64_t, int32_t, uint16_t>, fun<float64_t, int32_t, uint32_t>, fun<float64_t, int32_t, uint64_t> }, {fun<float64_t, int64_t, uint8_t>, fun<float64_t, int64_t, uint16_t>, fun<float64_t, int64_t, uint32_t>, fun<float64_t, int64_t, uint64_t> }, {fun<float64_t, float32_t, uint8_t>, fun<float64_t, float32_t, uint16_t>, fun<float64_t, float32_t, uint32_t>, fun<float64_t, float32_t, uint64_t> }, {fun<float64_t, float64_t, uint8_t>, fun<float64_t, float64_t, uint16_t>, fun<float64_t, float64_t, uint32_t>, fun<float64_t, float64_t, uint64_t> }, {fun<float64_t, Complex64, uint8_t>, fun<float64_t, Complex64, uint16_t>, fun<float64_t, Complex64, uint32_t>, fun<float64_t, Complex64, uint64_t> }, {fun<float64_t, Complex128, uint8_t>, fun<float64_t, Complex128, uint16_t>, fun<float64_t, Complex128, uint32_t>, fun<float64_t, Complex128, uint64_t> }, {fun<float64_t, Rational32, uint8_t>, fun<float64_t, Rational32, uint16_t>, fun<float64_t, Rational32, uint32_t>, fun<float64_t, Rational32, uint64_t> }, {fun<float64_t, Rational64, uint8_t>, fun<float64_t, Rational64, uint16_t>, fun<float64_t, Rational64, uint32_t>, fun<float64_t, Rational64, uint64_t> }, {fun<float64_t, Rational128, uint8_t>, fun<float64_t, Rational128, uint16_t>, fun<float64_t, Rational128, uint32_t>, fun<float64_t, Rational128, uint64_t> }, {fun<float64_t, RubyObject, uint8_t>, fun<float64_t, RubyObject, uint16_t>, fun<float64_t, RubyObject, uint32_t>, fun<float64_t, RubyObject, uint64_t> }},  \
		{{fun<Complex64, uint8_t, uint8_t>, fun<Complex64, uint8_t, uint16_t>, fun<Complex64, uint8_t, uint32_t>, fun<Complex64, uint8_t, uint64_t> }, {fun<Complex64, int8_t, uint8_t>, fun<Complex64, int8_t, uint16_t>, fun<Complex64, int8_t, uint32_t>, fun<Complex64, int8_t, uint64_t> }, {fun<Complex64, int16_t, uint8_t>, fun<Complex64, int16_t, uint16_t>, fun<Complex64, int16_t, uint32_t>, fun<Complex64, int16_t, uint64_t> }, {fun<Complex64, int32_t, uint8_t>, fun<Complex64, int32_t, uint16_t>, fun<Complex64, int32_t, uint32_t>, fun<Complex64, int32_t, uint64_t> }, {fun<Complex64, int64_t, uint8_t>, fun<Complex64, int64_t, uint16_t>, fun<Complex64, int64_t, uint32_t>, fun<Complex64, int64_t, uint64_t> }, {fun<Complex64, float32_t, uint8_t>, fun<Complex64, float32_t, uint16_t>, fun<Complex64, float32_t, uint32_t>, fun<Complex64, float32_t, uint64_t> }, {fun<Complex64, float64_t, uint8_t>, fun<Complex64, float64_t, uint16_t>, fun<Complex64, float64_t, uint32_t>, fun<Complex64, float64_t, uint64_t> }, {fun<Complex64, Complex64, uint8_t>, fun<Complex64, Complex64, uint16_t>, fun<Complex64, Complex64, uint32_t>, fun<Complex64, Complex64, uint64_t> }, {fun<Complex64, Complex128, uint8_t>, fun<Complex64, Complex128, uint16_t>, fun<Complex64, Complex128, uint32_t>, fun<Complex64, Complex128, uint64_t> }, {fun<Complex64, Rational32, uint8_t>, fun<Complex64, Rational32, uint16_t>, fun<Complex64, Rational32, uint32_t>, fun<Complex64, Rational32, uint64_t> }, {fun<Complex64, Rational64, uint8_t>, fun<Complex64, Rational64, uint16_t>, fun<Complex64, Rational64, uint32_t>, fun<Complex64, Rational64, uint64_t> }, {fun<Complex64, Rational128, uint8_t>, fun<Complex64, Rational128, uint16_t>, fun<Complex64, Rational128, uint32_t>, fun<Complex64, Rational128, uint64_t> }, {fun<Complex64, RubyObject, uint8_t>, fun<Complex64, RubyObject, uint16_t>, fun<Complex64, RubyObject, uint32_t>, fun<Complex64, RubyObject, uint64_t> }},  \
		{{fun<Complex128, uint8_t, uint8_t>, fun<Complex128, uint8_t, uint16_t>, fun<Complex128, uint8_t, uint32_t>, fun<Complex128, uint8_t, uint64_t> }, {fun<Complex128, int8_t, uint8_t>, fun<Complex128, int8_t, uint16_t>, fun<Complex128, int8_t, uint32_t>, fun<Complex128, int8_t, uint64_t> }, {fun<Complex128, int16_t, uint8_t>, fun<Complex128, int16_t, uint16_t>, fun<Complex128, int16_t, uint32_t>, fun<Complex128, int16_t, uint64_t> }, {fun<Complex128, int32_t, uint8_t>, fun<Complex128, int32_t, uint16_t>, fun<Complex128, int32_t, uint32_t>, fun<Complex128, int32_t, uint64_t> }, {fun<Complex128, int64_t, uint8_t>, fun<Complex128, int64_t, uint16_t>, fun<Complex128, int64_t, uint32_t>, fun<Complex128, int64_t, uint64_t> }, {fun<Complex128, float32_t, uint8_t>, fun<Complex128, float32_t, uint16_t>, fun<Complex128, float32_t, uint32_t>, fun<Complex128, float32_t, uint64_t> }, {fun<Complex128, float64_t, uint8_t>, fun<Complex128, float64_t, uint16_t>, fun<Complex128, float64_t, uint32_t>, fun<Complex128, float64_t, uint64_t> }, {fun<Complex128, Complex64, uint8_t>, fun<Complex128, Complex64, uint16_t>, fun<Complex128, Complex64, uint32_t>, fun<Complex128, Complex64, uint64_t> }, {fun<Complex128, Complex128, uint8_t>, fun<Complex128, Complex128, uint16_t>, fun<Complex128, Complex128, uint32_t>, fun<Complex128, Complex128, uint64_t> }, {fun<Complex128, Rational32, uint8_t>, fun<Complex128, Rational32, uint16_t>, fun<Complex128, Rational32, uint32_t>, fun<Complex128, Rational32, uint64_t> }, {fun<Complex128, Rational64, uint8_t>, fun<Complex128, Rational64, uint16_t>, fun<Complex128, Rational64, uint32_t>, fun<Complex128, Rational64, uint64_t> }, {fun<Complex128, Rational128, uint8_t>, fun<Complex128, Rational128, uint16_t>, fun<Complex128, Rational128, uint32_t>, fun<Complex128, Rational128, uint64_t> }, {fun<Complex128, RubyObject, uint8_t>, fun<Complex128, RubyObject, uint16_t>, fun<Complex128, RubyObject, uint32_t>, fun<Complex128, RubyObject, uint64_t> }},  \
		{{fun<Rational32, uint8_t, uint8_t>, fun<Rational32, uint8_t, uint16_t>, fun<Rational32, uint8_t, uint32_t>, fun<Rational32, uint8_t, uint64_t> }, {fun<Rational32, int8_t, uint8_t>, fun<Rational32, int8_t, uint16_t>, fun<Rational32, int8_t, uint32_t>, fun<Rational32, int8_t, uint64_t> }, {fun<Rational32, int16_t, uint8_t>, fun<Rational32, int16_t, uint16_t>, fun<Rational32, int16_t, uint32_t>, fun<Rational32, int16_t, uint64_t> }, {fun<Rational32, int32_t, uint8_t>, fun<Rational32, int32_t, uint16_t>, fun<Rational32, int32_t, uint32_t>, fun<Rational32, int32_t, uint64_t> }, {fun<Rational32, int64_t, uint8_t>, fun<Rational32, int64_t, uint16_t>, fun<Rational32, int64_t, uint32_t>, fun<Rational32, int64_t, uint64_t> }, {NULL, NULL, NULL, NULL }, {NULL, NULL, NULL, NULL }, {NULL, NULL, NULL, NULL }, {NULL, NULL, NULL, NULL }, {fun<Rational32, Rational32, uint8_t>, fun<Rational32, Rational32, uint16_t>, fun<Rational32, Rational32, uint32_t>, fun<Rational32, Rational32, uint64_t> }, {fun<Rational32, Rational64, uint8_t>, fun<Rational32, Rational64, uint16_t>, fun<Rational32, Rational64, uint32_t>, fun<Rational32, Rational64, uint64_t> }, {fun<Rational32, Rational128, uint8_t>, fun<Rational32, Rational128, uint16_t>, fun<Rational32, Rational128, uint32_t>, fun<Rational32, Rational128, uint64_t> }, {fun<Rational32, RubyObject, uint8_t>, fun<Rational32, RubyObject, uint16_t>, fun<Rational32, RubyObject, uint32_t>, fun<Rational32, RubyObject, uint64_t>}},  \
		{{fun<Rational64, uint8_t, uint8_t>, fun<Rational64, uint8_t, uint16_t>, fun<Rational64, uint8_t, uint32_t>, fun<Rational64, uint8_t, uint64_t> }, {fun<Rational64, int8_t, uint8_t>, fun<Rational64, int8_t, uint16_t>, fun<Rational64, int8_t, uint32_t>, fun<Rational64, int8_t, uint64_t> }, {fun<Rational64, int16_t, uint8_t>, fun<Rational64, int16_t, uint16_t>, fun<Rational64, int16_t, uint32_t>, fun<Rational64, int16_t, uint64_t> }, {fun<Rational64, int32_t, uint8_t>, fun<Rational64, int32_t, uint16_t>, fun<Rational64, int32_t, uint32_t>, fun<Rational64, int32_t, uint64_t> }, {fun<Rational64, int64_t, uint8_t>, fun<Rational64, int64_t, uint16_t>, fun<Rational64, int64_t, uint32_t>, fun<Rational64, int64_t, uint64_t> }, {NULL, NULL, NULL, NULL }, {NULL, NULL, NULL, NULL }, {NULL, NULL, NULL, NULL }, {NULL, NULL, NULL, NULL }, {fun<Rational64, Rational32, uint8_t>, fun<Rational64, Rational32, uint16_t>, fun<Rational64, Rational32, uint32_t>, fun<Rational64, Rational32, uint64_t> }, {fun<Rational64, Rational64, uint8_t>, fun<Rational64, Rational64, uint16_t>, fun<Rational64, Rational64, uint32_t>, fun<Rational64, Rational64, uint64_t> }, {fun<Rational64, Rational128, uint8_t>, fun<Rational64, Rational128, uint16_t>, fun<Rational64, Rational128, uint32_t>, fun<Rational64, Rational128, uint64_t> }, {fun<Rational64, RubyObject, uint8_t>, fun<Rational64, RubyObject, uint16_t>, fun<Rational64, RubyObject, uint32_t>, fun<Rational64, RubyObject, uint64_t>}},  \
		{{fun<Rational128, uint8_t, uint8_t>, fun<Rational128, uint8_t, uint16_t>, fun<Rational128, uint8_t, uint32_t>, fun<Rational128, uint8_t, uint64_t> }, {fun<Rational128, int8_t, uint8_t>, fun<Rational128, int8_t, uint16_t>, fun<Rational128, int8_t, uint32_t>, fun<Rational128, int8_t, uint64_t> }, {fun<Rational128, int16_t, uint8_t>, fun<Rational128, int16_t, uint16_t>, fun<Rational128, int16_t, uint32_t>, fun<Rational128, int16_t, uint64_t> }, {fun<Rational128, int32_t, uint8_t>, fun<Rational128, int32_t, uint16_t>, fun<Rational128, int32_t, uint32_t>, fun<Rational128, int32_t, uint64_t> }, {fun<Rational128, int64_t, uint8_t>, fun<Rational128, int64_t, uint16_t>, fun<Rational128, int64_t, uint32_t>, fun<Rational128, int64_t, uint64_t> }, {fun<Rational128, float32_t, uint8_t>, fun<Rational128, float32_t, uint16_t>, fun<Rational128, float32_t, uint32_t>, fun<Rational128, float32_t, uint64_t> }, {NULL, NULL, NULL, NULL }, {NULL, NULL, NULL, NULL }, {NULL, NULL, NULL, NULL }, {fun<Rational128, Rational32, uint8_t>, fun<Rational128, Rational32, uint16_t>, fun<Rational128, Rational32, uint32_t>, fun<Rational128, Rational32, uint64_t> }, {fun<Rational128, Rational64, uint8_t>, fun<Rational128, Rational64, uint16_t>, fun<Rational128, Rational64, uint32_t>, fun<Rational128, Rational64, uint64_t> }, {fun<Rational128, Rational128, uint8_t>, fun<Rational128, Rational128, uint16_t>, fun<Rational128, Rational128, uint32_t>, fun<Rational128, Rational128, uint64_t> }, {fun<Rational128, RubyObject, uint8_t>, fun<Rational128, RubyObject, uint16_t>, fun<Rational128, RubyObject, uint32_t>, fun<Rational128, RubyObject, uint64_t>}},  \
		{{fun<RubyObject, uint8_t, uint8_t>, fun<RubyObject, uint8_t, uint16_t>, fun<RubyObject, uint8_t, uint32_t>, fun<RubyObject, uint8_t, uint64_t> }, {fun<RubyObject, int8_t, uint8_t>, fun<RubyObject, int8_t, uint16_t>, fun<RubyObject, int8_t, uint32_t>, fun<RubyObject, int8_t, uint64_t> }, {fun<RubyObject, int16_t, uint8_t>, fun<RubyObject, int16_t, uint16_t>, fun<RubyObject, int16_t, uint32_t>, fun<RubyObject, int16_t, uint64_t> }, {fun<RubyObject, int32_t, uint8_t>, fun<RubyObject, int32_t, uint16_t>, fun<RubyObject, int32_t, uint32_t>, fun<RubyObject, int32_t, uint64_t> }, {fun<RubyObject, int64_t, uint8_t>, fun<RubyObject, int64_t, uint16_t>, fun<RubyObject, int64_t, uint32_t>, fun<RubyObject, int64_t, uint64_t> }, {fun<RubyObject, float32_t, uint8_t>, fun<RubyObject, float32_t, uint16_t>, fun<RubyObject, float32_t, uint32_t>, fun<RubyObject, float32_t, uint64_t> }, {fun<RubyObject, float64_t, uint8_t>, fun<RubyObject, float64_t, uint16_t>, fun<RubyObject, float64_t, uint32_t>, fun<RubyObject, float64_t, uint64_t> }, {fun<RubyObject, Complex64, uint8_t>, fun<RubyObject, Complex64, uint16_t>, fun<RubyObject, Complex64, uint32_t>, fun<RubyObject, Complex64, uint64_t> }, {fun<RubyObject, Complex128, uint8_t>, fun<RubyObject, Complex128, uint16_t>, fun<RubyObject, Complex128, uint32_t>, fun<RubyObject, Complex128, uint64_t> }, {fun<RubyObject, Rational32, uint8_t>, fun<RubyObject, Rational32, uint16_t>, fun<RubyObject, Rational32, uint32_t>, fun<RubyObject, Rational32, uint64_t> }, {fun<RubyObject, Rational64, uint8_t>, fun<RubyObject, Rational64, uint16_t>, fun<RubyObject, Rational64, uint32_t>, fun<RubyObject, Rational64, uint64_t> }, {fun<RubyObject, Rational128, uint8_t>, fun<RubyObject, Rational128, uint16_t>, fun<RubyObject, Rational128, uint32_t>, fun<RubyObject, Rational128, uint64_t> }, {fun<RubyObject, RubyObject, uint8_t>, fun<RubyObject, RubyObject, uint16_t>, fun<RubyObject, RubyObject, uint32_t>, fun<RubyObject, RubyObject, uint64_t>}} \
	};
=======
/* Does not work. */
#define LR_DTYPE_TEMPLATE_TABLE(fun, ret, ...) NAMED_LR_DTYPE_TEMPLATE_TABLE(ttable, fun, ret, __VA_ARGS__)
	
#define NAMED_LRI_DTYPE_TEMPLATE_TABLE(name,  fun,  ret,  ...) \
static ret (*(name)[NUM_DTYPES][NUM_DTYPES][NUM_ITYPES])(__VA_ARGS__) = { \
  { \
    {fun<uint8_t, uint8_t, uint8_t>, fun<uint8_t, uint8_t, uint16_t>, fun<uint8_t, uint8_t, uint32_t>, fun<uint8_t, uint8_t, uint64_t> },  \
    {fun<uint8_t, int8_t, uint8_t>, fun<uint8_t, int8_t, uint16_t>, fun<uint8_t, int8_t, uint32_t>, fun<uint8_t, int8_t, uint64_t> },  \
    {fun<uint8_t, int16_t, uint8_t>, fun<uint8_t, int16_t, uint16_t>, fun<uint8_t, int16_t, uint32_t>, fun<uint8_t, int16_t, uint64_t> },  \
    {fun<uint8_t, int32_t, uint8_t>, fun<uint8_t, int32_t, uint16_t>, fun<uint8_t, int32_t, uint32_t>, fun<uint8_t, int32_t, uint64_t> },  \
    {fun<uint8_t, int64_t, uint8_t>, fun<uint8_t, int64_t, uint16_t>, fun<uint8_t, int64_t, uint32_t>, fun<uint8_t, int64_t, uint64_t> },  \
    {fun<uint8_t, float32_t, uint8_t>, fun<uint8_t, float32_t, uint16_t>, fun<uint8_t, float32_t, uint32_t>, fun<uint8_t, float32_t, uint64_t> },  \
    {fun<uint8_t, float64_t, uint8_t>, fun<uint8_t, float64_t, uint16_t>, fun<uint8_t, float64_t, uint32_t>, fun<uint8_t, float64_t, uint64_t> },  \
    {fun<uint8_t, nm::Complex64, uint8_t>, fun<uint8_t, nm::Complex64, uint16_t>, fun<uint8_t, nm::Complex64, uint32_t>, fun<uint8_t, nm::Complex64, uint64_t> },  \
    {fun<uint8_t, nm::Complex128, uint8_t>, fun<uint8_t, nm::Complex128, uint16_t>, fun<uint8_t, nm::Complex128, uint32_t>, fun<uint8_t, nm::Complex128, uint64_t> },  \
    {fun<uint8_t, nm::Rational32, uint8_t>, fun<uint8_t, nm::Rational32, uint16_t>, fun<uint8_t, nm::Rational32, uint32_t>, fun<uint8_t, nm::Rational32, uint64_t> },  \
    {fun<uint8_t, nm::Rational64, uint8_t>, fun<uint8_t, nm::Rational64, uint16_t>, fun<uint8_t, nm::Rational64, uint32_t>, fun<uint8_t, nm::Rational64, uint64_t> },  \
    {fun<uint8_t, nm::Rational128, uint8_t>, fun<uint8_t, nm::Rational128, uint16_t>, fun<uint8_t, nm::Rational128, uint32_t>, fun<uint8_t, nm::Rational128, uint64_t> },  \
    {fun<uint8_t, nm::RubyObject, uint8_t>, fun<uint8_t, nm::RubyObject, uint16_t>, fun<uint8_t, nm::RubyObject, uint32_t>, fun<uint8_t, nm::RubyObject, uint64_t> } \
  },  \
  {   \
    {fun<int8_t, uint8_t, uint8_t>, fun<int8_t, uint8_t, uint16_t>, fun<int8_t, uint8_t, uint32_t>, fun<int8_t, uint8_t, uint64_t> },  \
    {fun<int8_t, int8_t, uint8_t>, fun<int8_t, int8_t, uint16_t>, fun<int8_t, int8_t, uint32_t>, fun<int8_t, int8_t, uint64_t> },  \
    {fun<int8_t, int16_t, uint8_t>, fun<int8_t, int16_t, uint16_t>, fun<int8_t, int16_t, uint32_t>, fun<int8_t, int16_t, uint64_t> },  \
    {fun<int8_t, int32_t, uint8_t>, fun<int8_t, int32_t, uint16_t>, fun<int8_t, int32_t, uint32_t>, fun<int8_t, int32_t, uint64_t> },  \
    {fun<int8_t, int64_t, uint8_t>, fun<int8_t, int64_t, uint16_t>, fun<int8_t, int64_t, uint32_t>, fun<int8_t, int64_t, uint64_t> },  \
    {fun<int8_t, float32_t, uint8_t>, fun<int8_t, float32_t, uint16_t>, fun<int8_t, float32_t, uint32_t>, fun<int8_t, float32_t, uint64_t> },  \
    {fun<int8_t, float64_t, uint8_t>, fun<int8_t, float64_t, uint16_t>, fun<int8_t, float64_t, uint32_t>, fun<int8_t, float64_t, uint64_t> },  \
    {fun<int8_t, nm::Complex64, uint8_t>, fun<int8_t, nm::Complex64, uint16_t>, fun<int8_t, nm::Complex64, uint32_t>, fun<int8_t, nm::Complex64, uint64_t> },  \
    {fun<int8_t, nm::Complex128, uint8_t>, fun<int8_t, nm::Complex128, uint16_t>, fun<int8_t, nm::Complex128, uint32_t>, fun<int8_t, nm::Complex128, uint64_t> },  \
    {fun<int8_t, nm::Rational32, uint8_t>, fun<int8_t, nm::Rational32, uint16_t>, fun<int8_t, nm::Rational32, uint32_t>, fun<int8_t, nm::Rational32, uint64_t> },  \
    {fun<int8_t, nm::Rational64, uint8_t>, fun<int8_t, nm::Rational64, uint16_t>, fun<int8_t, nm::Rational64, uint32_t>, fun<int8_t, nm::Rational64, uint64_t> },  \
    {fun<int8_t, nm::Rational128, uint8_t>, fun<int8_t, nm::Rational128, uint16_t>, fun<int8_t, nm::Rational128, uint32_t>, fun<int8_t, nm::Rational128, uint64_t> },  \
    {fun<int8_t, nm::RubyObject, uint8_t>, fun<int8_t, nm::RubyObject, uint16_t>, fun<int8_t, nm::RubyObject, uint32_t>, fun<int8_t, nm::RubyObject, uint64_t> } \
  },  \
  {{fun<int16_t, uint8_t, uint8_t>, fun<int16_t, uint8_t, uint16_t>, fun<int16_t, uint8_t, uint32_t>, fun<int16_t, uint8_t, uint64_t> }, {fun<int16_t, int8_t, uint8_t>, fun<int16_t, int8_t, uint16_t>, fun<int16_t, int8_t, uint32_t>, fun<int16_t, int8_t, uint64_t> }, {fun<int16_t, int16_t, uint8_t>, fun<int16_t, int16_t, uint16_t>, fun<int16_t, int16_t, uint32_t>, fun<int16_t, int16_t, uint64_t> }, {fun<int16_t, int32_t, uint8_t>, fun<int16_t, int32_t, uint16_t>, fun<int16_t, int32_t, uint32_t>, fun<int16_t, int32_t, uint64_t> }, {fun<int16_t, int64_t, uint8_t>, fun<int16_t, int64_t, uint16_t>, fun<int16_t, int64_t, uint32_t>, fun<int16_t, int64_t, uint64_t> }, {fun<int16_t, float32_t, uint8_t>, fun<int16_t, float32_t, uint16_t>, fun<int16_t, float32_t, uint32_t>, fun<int16_t, float32_t, uint64_t> }, {fun<int16_t, float64_t, uint8_t>, fun<int16_t, float64_t, uint16_t>, fun<int16_t, float64_t, uint32_t>, fun<int16_t, float64_t, uint64_t> }, {fun<int16_t, nm::Complex64, uint8_t>, fun<int16_t, nm::Complex64, uint16_t>, fun<int16_t, nm::Complex64, uint32_t>, fun<int16_t, nm::Complex64, uint64_t> }, {fun<int16_t, nm::Complex128, uint8_t>, fun<int16_t, nm::Complex128, uint16_t>, fun<int16_t, nm::Complex128, uint32_t>, fun<int16_t, nm::Complex128, uint64_t> }, {fun<int16_t, nm::Rational32, uint8_t>, fun<int16_t, nm::Rational32, uint16_t>, fun<int16_t, nm::Rational32, uint32_t>, fun<int16_t, nm::Rational32, uint64_t> }, {fun<int16_t, nm::Rational64, uint8_t>, fun<int16_t, nm::Rational64, uint16_t>, fun<int16_t, nm::Rational64, uint32_t>, fun<int16_t, nm::Rational64, uint64_t> }, {fun<int16_t, nm::Rational128, uint8_t>, fun<int16_t, nm::Rational128, uint16_t>, fun<int16_t, nm::Rational128, uint32_t>, fun<int16_t, nm::Rational128, uint64_t> }, {fun<int16_t, nm::RubyObject, uint8_t>, fun<int16_t, nm::RubyObject, uint16_t>, fun<int16_t, nm::RubyObject, uint32_t>, fun<int16_t, nm::RubyObject, uint64_t> }},  \
  {{fun<int32_t, uint8_t, uint8_t>, fun<int32_t, uint8_t, uint16_t>, fun<int32_t, uint8_t, uint32_t>, fun<int32_t, uint8_t, uint64_t> }, {fun<int32_t, int8_t, uint8_t>, fun<int32_t, int8_t, uint16_t>, fun<int32_t, int8_t, uint32_t>, fun<int32_t, int8_t, uint64_t> }, {fun<int32_t, int16_t, uint8_t>, fun<int32_t, int16_t, uint16_t>, fun<int32_t, int16_t, uint32_t>, fun<int32_t, int16_t, uint64_t> }, {fun<int32_t, int32_t, uint8_t>, fun<int32_t, int32_t, uint16_t>, fun<int32_t, int32_t, uint32_t>, fun<int32_t, int32_t, uint64_t> }, {fun<int32_t, int64_t, uint8_t>, fun<int32_t, int64_t, uint16_t>, fun<int32_t, int64_t, uint32_t>, fun<int32_t, int64_t, uint64_t> }, {fun<int32_t, float32_t, uint8_t>, fun<int32_t, float32_t, uint16_t>, fun<int32_t, float32_t, uint32_t>, fun<int32_t, float32_t, uint64_t> }, {fun<int32_t, float64_t, uint8_t>, fun<int32_t, float64_t, uint16_t>, fun<int32_t, float64_t, uint32_t>, fun<int32_t, float64_t, uint64_t> }, {fun<int32_t, nm::Complex64, uint8_t>, fun<int32_t, nm::Complex64, uint16_t>, fun<int32_t, nm::Complex64, uint32_t>, fun<int32_t, nm::Complex64, uint64_t> }, {fun<int32_t, nm::Complex128, uint8_t>, fun<int32_t, nm::Complex128, uint16_t>, fun<int32_t, nm::Complex128, uint32_t>, fun<int32_t, nm::Complex128, uint64_t> }, {fun<int32_t, nm::Rational32, uint8_t>, fun<int32_t, nm::Rational32, uint16_t>, fun<int32_t, nm::Rational32, uint32_t>, fun<int32_t, nm::Rational32, uint64_t> }, {fun<int32_t, nm::Rational64, uint8_t>, fun<int32_t, nm::Rational64, uint16_t>, fun<int32_t, nm::Rational64, uint32_t>, fun<int32_t, nm::Rational64, uint64_t> }, {fun<int32_t, nm::Rational128, uint8_t>, fun<int32_t, nm::Rational128, uint16_t>, fun<int32_t, nm::Rational128, uint32_t>, fun<int32_t, nm::Rational128, uint64_t> }, {fun<int32_t, nm::RubyObject, uint8_t>, fun<int32_t, nm::RubyObject, uint16_t>, fun<int32_t, nm::RubyObject, uint32_t>, fun<int32_t, nm::RubyObject, uint64_t> }},  \
  {{fun<int64_t, uint8_t, uint8_t>, fun<int64_t, uint8_t, uint16_t>, fun<int64_t, uint8_t, uint32_t>, fun<int64_t, uint8_t, uint64_t> }, {fun<int64_t, int8_t, uint8_t>, fun<int64_t, int8_t, uint16_t>, fun<int64_t, int8_t, uint32_t>, fun<int64_t, int8_t, uint64_t> }, {fun<int64_t, int16_t, uint8_t>, fun<int64_t, int16_t, uint16_t>, fun<int64_t, int16_t, uint32_t>, fun<int64_t, int16_t, uint64_t> }, {fun<int64_t, int32_t, uint8_t>, fun<int64_t, int32_t, uint16_t>, fun<int64_t, int32_t, uint32_t>, fun<int64_t, int32_t, uint64_t> }, {fun<int64_t, int64_t, uint8_t>, fun<int64_t, int64_t, uint16_t>, fun<int64_t, int64_t, uint32_t>, fun<int64_t, int64_t, uint64_t> }, {fun<int64_t, float32_t, uint8_t>, fun<int64_t, float32_t, uint16_t>, fun<int64_t, float32_t, uint32_t>, fun<int64_t, float32_t, uint64_t> }, {fun<int64_t, float64_t, uint8_t>, fun<int64_t, float64_t, uint16_t>, fun<int64_t, float64_t, uint32_t>, fun<int64_t, float64_t, uint64_t> }, {fun<int64_t, nm::Complex64, uint8_t>, fun<int64_t, nm::Complex64, uint16_t>, fun<int64_t, nm::Complex64, uint32_t>, fun<int64_t, nm::Complex64, uint64_t> }, {fun<int64_t, nm::Complex128, uint8_t>, fun<int64_t, nm::Complex128, uint16_t>, fun<int64_t, nm::Complex128, uint32_t>, fun<int64_t, nm::Complex128, uint64_t> }, {fun<int64_t, nm::Rational32, uint8_t>, fun<int64_t, nm::Rational32, uint16_t>, fun<int64_t, nm::Rational32, uint32_t>, fun<int64_t, nm::Rational32, uint64_t> }, {fun<int64_t, nm::Rational64, uint8_t>, fun<int64_t, nm::Rational64, uint16_t>, fun<int64_t, nm::Rational64, uint32_t>, fun<int64_t, nm::Rational64, uint64_t> }, {fun<int64_t, nm::Rational128, uint8_t>, fun<int64_t, nm::Rational128, uint16_t>, fun<int64_t, nm::Rational128, uint32_t>, fun<int64_t, nm::Rational128, uint64_t> }, {fun<int64_t, nm::RubyObject, uint8_t>, fun<int64_t, nm::RubyObject, uint16_t>, fun<int64_t, nm::RubyObject, uint32_t>, fun<int64_t, nm::RubyObject, uint64_t> }},  \
  {{fun<float32_t, uint8_t, uint8_t>, fun<float32_t, uint8_t, uint16_t>, fun<float32_t, uint8_t, uint32_t>, fun<float32_t, uint8_t, uint64_t> }, {fun<float32_t, int8_t, uint8_t>, fun<float32_t, int8_t, uint16_t>, fun<float32_t, int8_t, uint32_t>, fun<float32_t, int8_t, uint64_t> }, {fun<float32_t, int16_t, uint8_t>, fun<float32_t, int16_t, uint16_t>, fun<float32_t, int16_t, uint32_t>, fun<float32_t, int16_t, uint64_t> }, {fun<float32_t, int32_t, uint8_t>, fun<float32_t, int32_t, uint16_t>, fun<float32_t, int32_t, uint32_t>, fun<float32_t, int32_t, uint64_t> }, {fun<float32_t, int64_t, uint8_t>, fun<float32_t, int64_t, uint16_t>, fun<float32_t, int64_t, uint32_t>, fun<float32_t, int64_t, uint64_t> }, {fun<float32_t, float32_t, uint8_t>, fun<float32_t, float32_t, uint16_t>, fun<float32_t, float32_t, uint32_t>, fun<float32_t, float32_t, uint64_t> }, {fun<float32_t, float64_t, uint8_t>, fun<float32_t, float64_t, uint16_t>, fun<float32_t, float64_t, uint32_t>, fun<float32_t, float64_t, uint64_t> }, {fun<float32_t, nm::Complex64, uint8_t>, fun<float32_t, nm::Complex64, uint16_t>, fun<float32_t, nm::Complex64, uint32_t>, fun<float32_t, nm::Complex64, uint64_t> }, {fun<float32_t, nm::Complex128, uint8_t>, fun<float32_t, nm::Complex128, uint16_t>, fun<float32_t, nm::Complex128, uint32_t>, fun<float32_t, nm::Complex128, uint64_t> }, {fun<float32_t, nm::Rational32, uint8_t>, fun<float32_t, nm::Rational32, uint16_t>, fun<float32_t, nm::Rational32, uint32_t>, fun<float32_t, nm::Rational32, uint64_t> }, {fun<float32_t, nm::Rational64, uint8_t>, fun<float32_t, nm::Rational64, uint16_t>, fun<float32_t, nm::Rational64, uint32_t>, fun<float32_t, nm::Rational64, uint64_t> }, {fun<float32_t, nm::Rational128, uint8_t>, fun<float32_t, nm::Rational128, uint16_t>, fun<float32_t, nm::Rational128, uint32_t>, fun<float32_t, nm::Rational128, uint64_t> }, {fun<float32_t, nm::RubyObject, uint8_t>, fun<float32_t, nm::RubyObject, uint16_t>, fun<float32_t, nm::RubyObject, uint32_t>, fun<float32_t, nm::RubyObject, uint64_t> }},  \
  {{fun<float64_t, uint8_t, uint8_t>, fun<float64_t, uint8_t, uint16_t>, fun<float64_t, uint8_t, uint32_t>, fun<float64_t, uint8_t, uint64_t> }, {fun<float64_t, int8_t, uint8_t>, fun<float64_t, int8_t, uint16_t>, fun<float64_t, int8_t, uint32_t>, fun<float64_t, int8_t, uint64_t> }, {fun<float64_t, int16_t, uint8_t>, fun<float64_t, int16_t, uint16_t>, fun<float64_t, int16_t, uint32_t>, fun<float64_t, int16_t, uint64_t> }, {fun<float64_t, int32_t, uint8_t>, fun<float64_t, int32_t, uint16_t>, fun<float64_t, int32_t, uint32_t>, fun<float64_t, int32_t, uint64_t> }, {fun<float64_t, int64_t, uint8_t>, fun<float64_t, int64_t, uint16_t>, fun<float64_t, int64_t, uint32_t>, fun<float64_t, int64_t, uint64_t> }, {fun<float64_t, float32_t, uint8_t>, fun<float64_t, float32_t, uint16_t>, fun<float64_t, float32_t, uint32_t>, fun<float64_t, float32_t, uint64_t> }, {fun<float64_t, float64_t, uint8_t>, fun<float64_t, float64_t, uint16_t>, fun<float64_t, float64_t, uint32_t>, fun<float64_t, float64_t, uint64_t> }, {fun<float64_t, nm::Complex64, uint8_t>, fun<float64_t, nm::Complex64, uint16_t>, fun<float64_t, nm::Complex64, uint32_t>, fun<float64_t, nm::Complex64, uint64_t> }, {fun<float64_t, nm::Complex128, uint8_t>, fun<float64_t, nm::Complex128, uint16_t>, fun<float64_t, nm::Complex128, uint32_t>, fun<float64_t, nm::Complex128, uint64_t> }, {fun<float64_t, nm::Rational32, uint8_t>, fun<float64_t, nm::Rational32, uint16_t>, fun<float64_t, nm::Rational32, uint32_t>, fun<float64_t, nm::Rational32, uint64_t> }, {fun<float64_t, nm::Rational64, uint8_t>, fun<float64_t, nm::Rational64, uint16_t>, fun<float64_t, nm::Rational64, uint32_t>, fun<float64_t, nm::Rational64, uint64_t> }, {fun<float64_t, nm::Rational128, uint8_t>, fun<float64_t, nm::Rational128, uint16_t>, fun<float64_t, nm::Rational128, uint32_t>, fun<float64_t, nm::Rational128, uint64_t> }, {fun<float64_t, nm::RubyObject, uint8_t>, fun<float64_t, nm::RubyObject, uint16_t>, fun<float64_t, nm::RubyObject, uint32_t>, fun<float64_t, nm::RubyObject, uint64_t> }},  \
  {{fun<nm::Complex64, uint8_t, uint8_t>, fun<nm::Complex64, uint8_t, uint16_t>, fun<nm::Complex64, uint8_t, uint32_t>, fun<nm::Complex64, uint8_t, uint64_t> }, {fun<nm::Complex64, int8_t, uint8_t>, fun<nm::Complex64, int8_t, uint16_t>, fun<nm::Complex64, int8_t, uint32_t>, fun<nm::Complex64, int8_t, uint64_t> }, {fun<nm::Complex64, int16_t, uint8_t>, fun<nm::Complex64, int16_t, uint16_t>, fun<nm::Complex64, int16_t, uint32_t>, fun<nm::Complex64, int16_t, uint64_t> }, {fun<nm::Complex64, int32_t, uint8_t>, fun<nm::Complex64, int32_t, uint16_t>, fun<nm::Complex64, int32_t, uint32_t>, fun<nm::Complex64, int32_t, uint64_t> }, {fun<nm::Complex64, int64_t, uint8_t>, fun<nm::Complex64, int64_t, uint16_t>, fun<nm::Complex64, int64_t, uint32_t>, fun<nm::Complex64, int64_t, uint64_t> }, {fun<nm::Complex64, float32_t, uint8_t>, fun<nm::Complex64, float32_t, uint16_t>, fun<nm::Complex64, float32_t, uint32_t>, fun<nm::Complex64, float32_t, uint64_t> }, {fun<nm::Complex64, float64_t, uint8_t>, fun<nm::Complex64, float64_t, uint16_t>, fun<nm::Complex64, float64_t, uint32_t>, fun<nm::Complex64, float64_t, uint64_t> }, {fun<nm::Complex64, nm::Complex64, uint8_t>, fun<nm::Complex64, nm::Complex64, uint16_t>, fun<nm::Complex64, nm::Complex64, uint32_t>, fun<nm::Complex64, nm::Complex64, uint64_t> }, {fun<nm::Complex64, nm::Complex128, uint8_t>, fun<nm::Complex64, nm::Complex128, uint16_t>, fun<nm::Complex64, nm::Complex128, uint32_t>, fun<nm::Complex64, nm::Complex128, uint64_t> }, {fun<nm::Complex64, nm::Rational32, uint8_t>, fun<nm::Complex64, nm::Rational32, uint16_t>, fun<nm::Complex64, nm::Rational32, uint32_t>, fun<nm::Complex64, nm::Rational32, uint64_t> }, {fun<nm::Complex64, nm::Rational64, uint8_t>, fun<nm::Complex64, nm::Rational64, uint16_t>, fun<nm::Complex64, nm::Rational64, uint32_t>, fun<nm::Complex64, nm::Rational64, uint64_t> }, {fun<nm::Complex64, nm::Rational128, uint8_t>, fun<nm::Complex64, nm::Rational128, uint16_t>, fun<nm::Complex64, nm::Rational128, uint32_t>, fun<nm::Complex64, nm::Rational128, uint64_t> }, {fun<nm::Complex64, nm::RubyObject, uint8_t>, fun<nm::Complex64, nm::RubyObject, uint16_t>, fun<nm::Complex64, nm::RubyObject, uint32_t>, fun<nm::Complex64, nm::RubyObject, uint64_t> }},  \
  {{fun<nm::Complex128, uint8_t, uint8_t>, fun<nm::Complex128, uint8_t, uint16_t>, fun<nm::Complex128, uint8_t, uint32_t>, fun<nm::Complex128, uint8_t, uint64_t> }, {fun<nm::Complex128, int8_t, uint8_t>, fun<nm::Complex128, int8_t, uint16_t>, fun<nm::Complex128, int8_t, uint32_t>, fun<nm::Complex128, int8_t, uint64_t> }, {fun<nm::Complex128, int16_t, uint8_t>, fun<nm::Complex128, int16_t, uint16_t>, fun<nm::Complex128, int16_t, uint32_t>, fun<nm::Complex128, int16_t, uint64_t> }, {fun<nm::Complex128, int32_t, uint8_t>, fun<nm::Complex128, int32_t, uint16_t>, fun<nm::Complex128, int32_t, uint32_t>, fun<nm::Complex128, int32_t, uint64_t> }, {fun<nm::Complex128, int64_t, uint8_t>, fun<nm::Complex128, int64_t, uint16_t>, fun<nm::Complex128, int64_t, uint32_t>, fun<nm::Complex128, int64_t, uint64_t> }, {fun<nm::Complex128, float32_t, uint8_t>, fun<nm::Complex128, float32_t, uint16_t>, fun<nm::Complex128, float32_t, uint32_t>, fun<nm::Complex128, float32_t, uint64_t> }, {fun<nm::Complex128, float64_t, uint8_t>, fun<nm::Complex128, float64_t, uint16_t>, fun<nm::Complex128, float64_t, uint32_t>, fun<nm::Complex128, float64_t, uint64_t> }, {fun<nm::Complex128, nm::Complex64, uint8_t>, fun<nm::Complex128, nm::Complex64, uint16_t>, fun<nm::Complex128, nm::Complex64, uint32_t>, fun<nm::Complex128, nm::Complex64, uint64_t> }, {fun<nm::Complex128, nm::Complex128, uint8_t>, fun<nm::Complex128, nm::Complex128, uint16_t>, fun<nm::Complex128, nm::Complex128, uint32_t>, fun<nm::Complex128, nm::Complex128, uint64_t> }, {fun<nm::Complex128, nm::Rational32, uint8_t>, fun<nm::Complex128, nm::Rational32, uint16_t>, fun<nm::Complex128, nm::Rational32, uint32_t>, fun<nm::Complex128, nm::Rational32, uint64_t> }, {fun<nm::Complex128, nm::Rational64, uint8_t>, fun<nm::Complex128, nm::Rational64, uint16_t>, fun<nm::Complex128, nm::Rational64, uint32_t>, fun<nm::Complex128, nm::Rational64, uint64_t> }, {fun<nm::Complex128, nm::Rational128, uint8_t>, fun<nm::Complex128, nm::Rational128, uint16_t>, fun<nm::Complex128, nm::Rational128, uint32_t>, fun<nm::Complex128, nm::Rational128, uint64_t> }, {fun<nm::Complex128, nm::RubyObject, uint8_t>, fun<nm::Complex128, nm::RubyObject, uint16_t>, fun<nm::Complex128, nm::RubyObject, uint32_t>, fun<nm::Complex128, nm::RubyObject, uint64_t> }},  \
  {{fun<nm::Rational32, uint8_t, uint8_t>, fun<nm::Rational32, uint8_t, uint16_t>, fun<nm::Rational32, uint8_t, uint32_t>, fun<nm::Rational32, uint8_t, uint64_t> }, {fun<nm::Rational32, int8_t, uint8_t>, fun<nm::Rational32, int8_t, uint16_t>, fun<nm::Rational32, int8_t, uint32_t>, fun<nm::Rational32, int8_t, uint64_t> }, {fun<nm::Rational32, int16_t, uint8_t>, fun<nm::Rational32, int16_t, uint16_t>, fun<nm::Rational32, int16_t, uint32_t>, fun<nm::Rational32, int16_t, uint64_t> }, {fun<nm::Rational32, int32_t, uint8_t>, fun<nm::Rational32, int32_t, uint16_t>, fun<nm::Rational32, int32_t, uint32_t>, fun<nm::Rational32, int32_t, uint64_t> }, {fun<nm::Rational32, int64_t, uint8_t>, fun<nm::Rational32, int64_t, uint16_t>, fun<nm::Rational32, int64_t, uint32_t>, fun<nm::Rational32, int64_t, uint64_t> }, {NULL, NULL, NULL, NULL }, {NULL, NULL, NULL, NULL }, {NULL, NULL, NULL, NULL }, {NULL, NULL, NULL, NULL }, {fun<nm::Rational32, nm::Rational32, uint8_t>, fun<nm::Rational32, nm::Rational32, uint16_t>, fun<nm::Rational32, nm::Rational32, uint32_t>, fun<nm::Rational32, nm::Rational32, uint64_t> }, {fun<nm::Rational32, nm::Rational64, uint8_t>, fun<nm::Rational32, nm::Rational64, uint16_t>, fun<nm::Rational32, nm::Rational64, uint32_t>, fun<nm::Rational32, nm::Rational64, uint64_t> }, {fun<nm::Rational32, nm::Rational128, uint8_t>, fun<nm::Rational32, nm::Rational128, uint16_t>, fun<nm::Rational32, nm::Rational128, uint32_t>, fun<nm::Rational32, nm::Rational128, uint64_t> }, {fun<nm::Rational32, nm::RubyObject, uint8_t>, fun<nm::Rational32, nm::RubyObject, uint16_t>, fun<nm::Rational32, nm::RubyObject, uint32_t>, fun<nm::Rational32, nm::RubyObject, uint64_t>}},  \
  {{fun<nm::Rational64, uint8_t, uint8_t>, fun<nm::Rational64, uint8_t, uint16_t>, fun<nm::Rational64, uint8_t, uint32_t>, fun<nm::Rational64, uint8_t, uint64_t> }, {fun<nm::Rational64, int8_t, uint8_t>, fun<nm::Rational64, int8_t, uint16_t>, fun<nm::Rational64, int8_t, uint32_t>, fun<nm::Rational64, int8_t, uint64_t> }, {fun<nm::Rational64, int16_t, uint8_t>, fun<nm::Rational64, int16_t, uint16_t>, fun<nm::Rational64, int16_t, uint32_t>, fun<nm::Rational64, int16_t, uint64_t> }, {fun<nm::Rational64, int32_t, uint8_t>, fun<nm::Rational64, int32_t, uint16_t>, fun<nm::Rational64, int32_t, uint32_t>, fun<nm::Rational64, int32_t, uint64_t> }, {fun<nm::Rational64, int64_t, uint8_t>, fun<nm::Rational64, int64_t, uint16_t>, fun<nm::Rational64, int64_t, uint32_t>, fun<nm::Rational64, int64_t, uint64_t> }, {NULL, NULL, NULL, NULL }, {NULL, NULL, NULL, NULL }, {NULL, NULL, NULL, NULL }, {NULL, NULL, NULL, NULL }, {fun<nm::Rational64, nm::Rational32, uint8_t>, fun<nm::Rational64, nm::Rational32, uint16_t>, fun<nm::Rational64, nm::Rational32, uint32_t>, fun<nm::Rational64, nm::Rational32, uint64_t> }, {fun<nm::Rational64, nm::Rational64, uint8_t>, fun<nm::Rational64, nm::Rational64, uint16_t>, fun<nm::Rational64, nm::Rational64, uint32_t>, fun<nm::Rational64, nm::Rational64, uint64_t> }, {fun<nm::Rational64, nm::Rational128, uint8_t>, fun<nm::Rational64, nm::Rational128, uint16_t>, fun<nm::Rational64, nm::Rational128, uint32_t>, fun<nm::Rational64, nm::Rational128, uint64_t> }, {fun<nm::Rational64, nm::RubyObject, uint8_t>, fun<nm::Rational64, nm::RubyObject, uint16_t>, fun<nm::Rational64, nm::RubyObject, uint32_t>, fun<nm::Rational64, nm::RubyObject, uint64_t>}},  \
  {{fun<nm::Rational128, uint8_t, uint8_t>, fun<nm::Rational128, uint8_t, uint16_t>, fun<nm::Rational128, uint8_t, uint32_t>, fun<nm::Rational128, uint8_t, uint64_t> }, {fun<nm::Rational128, int8_t, uint8_t>, fun<nm::Rational128, int8_t, uint16_t>, fun<nm::Rational128, int8_t, uint32_t>, fun<nm::Rational128, int8_t, uint64_t> }, {fun<nm::Rational128, int16_t, uint8_t>, fun<nm::Rational128, int16_t, uint16_t>, fun<nm::Rational128, int16_t, uint32_t>, fun<nm::Rational128, int16_t, uint64_t> }, {fun<nm::Rational128, int32_t, uint8_t>, fun<nm::Rational128, int32_t, uint16_t>, fun<nm::Rational128, int32_t, uint32_t>, fun<nm::Rational128, int32_t, uint64_t> }, {fun<nm::Rational128, int64_t, uint8_t>, fun<nm::Rational128, int64_t, uint16_t>, fun<nm::Rational128, int64_t, uint32_t>, fun<nm::Rational128, int64_t, uint64_t> }, {fun<nm::Rational128, float32_t, uint8_t>, fun<nm::Rational128, float32_t, uint16_t>, fun<nm::Rational128, float32_t, uint32_t>, fun<nm::Rational128, float32_t, uint64_t> }, {NULL, NULL, NULL, NULL }, {NULL, NULL, NULL, NULL }, {NULL, NULL, NULL, NULL }, {fun<nm::Rational128, nm::Rational32, uint8_t>, fun<nm::Rational128, nm::Rational32, uint16_t>, fun<nm::Rational128, nm::Rational32, uint32_t>, fun<nm::Rational128, nm::Rational32, uint64_t> }, {fun<nm::Rational128, nm::Rational64, uint8_t>, fun<nm::Rational128, nm::Rational64, uint16_t>, fun<nm::Rational128, nm::Rational64, uint32_t>, fun<nm::Rational128, nm::Rational64, uint64_t> }, {fun<nm::Rational128, nm::Rational128, uint8_t>, fun<nm::Rational128, nm::Rational128, uint16_t>, fun<nm::Rational128, nm::Rational128, uint32_t>, fun<nm::Rational128, nm::Rational128, uint64_t> }, {fun<nm::Rational128, nm::RubyObject, uint8_t>, fun<nm::Rational128, nm::RubyObject, uint16_t>, fun<nm::Rational128, nm::RubyObject, uint32_t>, fun<nm::Rational128, nm::RubyObject, uint64_t>}},  \
  {{fun<nm::RubyObject, uint8_t, uint8_t>, fun<nm::RubyObject, uint8_t, uint16_t>, fun<nm::RubyObject, uint8_t, uint32_t>, fun<nm::RubyObject, uint8_t, uint64_t> }, {fun<nm::RubyObject, int8_t, uint8_t>, fun<nm::RubyObject, int8_t, uint16_t>, fun<nm::RubyObject, int8_t, uint32_t>, fun<nm::RubyObject, int8_t, uint64_t> }, {fun<nm::RubyObject, int16_t, uint8_t>, fun<nm::RubyObject, int16_t, uint16_t>, fun<nm::RubyObject, int16_t, uint32_t>, fun<nm::RubyObject, int16_t, uint64_t> }, {fun<nm::RubyObject, int32_t, uint8_t>, fun<nm::RubyObject, int32_t, uint16_t>, fun<nm::RubyObject, int32_t, uint32_t>, fun<nm::RubyObject, int32_t, uint64_t> }, {fun<nm::RubyObject, int64_t, uint8_t>, fun<nm::RubyObject, int64_t, uint16_t>, fun<nm::RubyObject, int64_t, uint32_t>, fun<nm::RubyObject, int64_t, uint64_t> }, {fun<nm::RubyObject, float32_t, uint8_t>, fun<nm::RubyObject, float32_t, uint16_t>, fun<nm::RubyObject, float32_t, uint32_t>, fun<nm::RubyObject, float32_t, uint64_t> }, {fun<nm::RubyObject, float64_t, uint8_t>, fun<nm::RubyObject, float64_t, uint16_t>, fun<nm::RubyObject, float64_t, uint32_t>, fun<nm::RubyObject, float64_t, uint64_t> }, {fun<nm::RubyObject, nm::Complex64, uint8_t>, fun<nm::RubyObject, nm::Complex64, uint16_t>, fun<nm::RubyObject, nm::Complex64, uint32_t>, fun<nm::RubyObject, nm::Complex64, uint64_t> }, {fun<nm::RubyObject, nm::Complex128, uint8_t>, fun<nm::RubyObject, nm::Complex128, uint16_t>, fun<nm::RubyObject, nm::Complex128, uint32_t>, fun<nm::RubyObject, nm::Complex128, uint64_t> }, {fun<nm::RubyObject, nm::Rational32, uint8_t>, fun<nm::RubyObject, nm::Rational32, uint16_t>, fun<nm::RubyObject, nm::Rational32, uint32_t>, fun<nm::RubyObject, nm::Rational32, uint64_t> }, {fun<nm::RubyObject, nm::Rational64, uint8_t>, fun<nm::RubyObject, nm::Rational64, uint16_t>, fun<nm::RubyObject, nm::Rational64, uint32_t>, fun<nm::RubyObject, nm::Rational64, uint64_t> }, {fun<nm::RubyObject, nm::Rational128, uint8_t>, fun<nm::RubyObject, nm::Rational128, uint16_t>, fun<nm::RubyObject, nm::Rational128, uint32_t>, fun<nm::RubyObject, nm::Rational128, uint64_t> }, {fun<nm::RubyObject, nm::RubyObject, uint8_t>, fun<nm::RubyObject, nm::RubyObject, uint16_t>, fun<nm::RubyObject, nm::RubyObject, uint32_t>, fun<nm::RubyObject, nm::RubyObject, uint64_t>}} \
};

/* Does not work. */
#define LRI_DTYPE_TEMPLATE_TABLE(name, fun, ret, ...) NAMED_LRI_DTYPE_TEMPLATE_TABLE(ttable, fun, ret, __VA_ARGS__)

#define NAMED_LI_DTYPE_TEMPLATE_TABLE(name, fun, ret, ...)  \
static ret (*(name)[NUM_DTYPES][NUM_ITYPES])(__VA_ARGS__) = { \
  { fun<uint8_t,uint8_t>,fun<uint8_t,uint16_t>,fun<uint8_t,uint32_t>,fun<uint8_t,uint64_t> }, \
  { fun<int8_t,uint8_t>,fun<int8_t,uint16_t>,fun<int8_t,uint32_t>,fun<int8_t,uint64_t> }, \
  { fun<int16_t,uint8_t>,fun<int16_t,uint16_t>,fun<int16_t,uint32_t>,fun<int16_t,uint64_t> }, \
  { fun<int32_t,uint8_t>,fun<int32_t,uint16_t>,fun<int32_t,uint32_t>,fun<int32_t,uint64_t> }, \
  { fun<int64_t,uint8_t>,fun<int64_t,uint16_t>,fun<int64_t,uint32_t>,fun<int64_t,uint64_t> }, \
  { fun<float32_t,uint8_t>,fun<float32_t,uint16_t>,fun<float32_t,uint32_t>,fun<float32_t,uint64_t> }, \
  { fun<float64_t,uint8_t>,fun<float64_t,uint16_t>,fun<float64_t,uint32_t>,fun<float64_t,uint64_t> }, \
  { fun<nm::Complex64,uint8_t>,fun<nm::Complex64,uint16_t>,fun<nm::Complex64,uint32_t>,fun<nm::Complex64,uint64_t> }, \
  { fun<nm::Complex128,uint8_t>,fun<nm::Complex128,uint16_t>,fun<nm::Complex128,uint32_t>,fun<nm::Complex128,uint64_t> }, \
  { fun<nm::Rational32,uint8_t>,fun<nm::Rational32,uint16_t>,fun<nm::Rational32,uint32_t>,fun<nm::Rational32,uint64_t> }, \
  { fun<nm::Rational64,uint8_t>,fun<nm::Rational64,uint16_t>,fun<nm::Rational64,uint32_t>,fun<nm::Rational64,uint64_t> }, \
  { fun<nm::Rational128,uint8_t>,fun<nm::Rational128,uint16_t>,fun<nm::Rational128,uint32_t>,fun<nm::Rational128,uint64_t> }, \
  { fun<nm::RubyObject,uint8_t>,fun<nm::RubyObject,uint16_t>,fun<nm::RubyObject,uint32_t>,fun<nm::RubyObject,uint64_t>} \
};
>>>>>>> 1d2782ed

/*
 * Defines a static array that holds function pointers to left dtype and itype
 * templated versions of the specified function.
 */
#define LI_DTYPE_TEMPLATE_TABLE(fun, ret, ...) NAMED_LI_DTYPE_TEMPLATE_TABLE(ttable, fun, ret, __VA_ARGS__)

#define NAMED_LI_DTYPE_TEMPLATE_TABLE(name, fun, ret, ...)																											\
	static ret (*(name)[NUM_DTYPES][NUM_ITYPES])(__VA_ARGS__) = {																									\
		{ fun<uint8_t,uint8_t>,fun<uint8_t,uint16_t>,fun<uint8_t,uint32_t>,fun<uint8_t,uint64_t> },									\
		{ fun<int8_t,uint8_t>,fun<int8_t,uint16_t>,fun<int8_t,uint32_t>,fun<int8_t,uint64_t> },											\
		{ fun<int16_t,uint8_t>,fun<int16_t,uint16_t>,fun<int16_t,uint32_t>,fun<int16_t,uint64_t> },									\
		{ fun<int32_t,uint8_t>,fun<int32_t,uint16_t>,fun<int32_t,uint32_t>,fun<int32_t,uint64_t> },									\
		{ fun<int64_t,uint8_t>,fun<int64_t,uint16_t>,fun<int64_t,uint32_t>,fun<int64_t,uint64_t> },									\
		{ fun<float32_t,uint8_t>,fun<float32_t,uint16_t>,fun<float32_t,uint32_t>,fun<float32_t,uint64_t> },					\
		{ fun<float64_t,uint8_t>,fun<float64_t,uint16_t>,fun<float64_t,uint32_t>,fun<float64_t,uint64_t> },					\
		{ fun<Complex64,uint8_t>,fun<Complex64,uint16_t>,fun<Complex64,uint32_t>,fun<Complex64,uint64_t> },					\
		{ fun<Complex128,uint8_t>,fun<Complex128,uint16_t>,fun<Complex128,uint32_t>,fun<Complex128,uint64_t> },			\
		{ fun<Rational32,uint8_t>,fun<Rational32,uint16_t>,fun<Rational32,uint32_t>,fun<Rational32,uint64_t> },			\
		{ fun<Rational64,uint8_t>,fun<Rational64,uint16_t>,fun<Rational64,uint32_t>,fun<Rational64,uint64_t> },			\
		{ fun<Rational128,uint8_t>,fun<Rational128,uint16_t>,fun<Rational128,uint32_t>,fun<Rational128,uint64_t> },	\
		{ fun<RubyObject,uint8_t>,fun<RubyObject,uint16_t>,fun<RubyObject,uint32_t>,fun<RubyObject,uint64_t>}				\
	};


/*
 * Data
 */

extern "C" {

<<<<<<< HEAD
enum ewop_t {
	EW_ADD,
	EW_SUB,
	EW_MUL,
	EW_DIV,
	EW_MOD
};

/*
 * Data
 */
=======
const size_t NUM_DTYPES = NM_NUM_DTYPES;
const size_t NUM_ITYPES = NM_NUM_ITYPES;
>>>>>>> 1d2782ed

// Regular data types.
extern const char* const	DTYPE_NAMES[NUM_DTYPES];
extern const size_t 			DTYPE_SIZES[NUM_DTYPES];

// Index data types.
extern const char* const  ITYPE_NAMES[NUM_ITYPES];
extern const size_t 			ITYPE_SIZES[NUM_ITYPES];

extern const dtype_t      Upcast[NUM_DTYPES][NUM_DTYPES];

/*
 * Functions
 */


void*	    			rubyobj_to_cval(VALUE val, dtype_t dtype);
void  		  		rubyval_to_cval(VALUE val, dtype_t dtype, void* loc);
nm::RubyObject	rubyobj_from_cval(void* val, dtype_t dtype);
nm::RubyObject  rubyobj_from_cval_by_itype(void* val, itype_t itype);

} // end of extern "C" block

#endif // DATA_H<|MERGE_RESOLUTION|>--- conflicted
+++ resolved
@@ -48,7 +48,6 @@
  * Macros
  */
 
-<<<<<<< HEAD
 #define NUM_DTYPES 13
 #define NUM_ITYPES 4
 #define NUM_EWOPS 5
@@ -58,10 +57,20 @@
 		dense_storage_mark,													\
 		list_storage_mark,													\
 		yale_storage_mark														\
-=======
-
-
-
+	}
+
+#define STYPE_CAST_COPY_TABLE(name)																										\
+	static STORAGE* (*(name)[NUM_STYPES][NUM_STYPES])(const STORAGE*, dtype_t) = {			\
+		{ dense_storage_cast_copy,  dense_storage_from_list,  dense_storage_from_yale },	\
+		{ list_storage_from_dense,  list_storage_cast_copy,   list_storage_from_yale  },	\
+		{ yale_storage_from_dense,  yale_storage_from_list,   yale_storage_cast_copy  }		\
+	};
+
+/*
+ * Defines a static array that hold function pointers to dtype templated
+ * versions of the specified function.
+ */
+#define DTYPE_TEMPLATE_TABLE(fun, ret, ...) NAMED_DTYPE_TEMPLATE_TABLE(ttable, fun, ret, __VA_ARGS__)
 
 #define NAMED_DTYPE_TEMPLATE_TABLE(name, fun, ret, ...) \
 	static ret (*(name)[NUM_DTYPES])(__VA_ARGS__) =	{			\
@@ -77,38 +86,7 @@
 		fun<nm::Rational32>,																\
 		fun<nm::Rational64>,																\
 		fun<nm::Rational128>,																\
-		fun<nm::RubyObject>																			\
->>>>>>> 1d2782ed
-	};
-
-#define STYPE_CAST_COPY_TABLE(name)																										\
-	static STORAGE* (*(name)[NUM_STYPES][NUM_STYPES])(const STORAGE*, dtype_t) = {			\
-		{ dense_storage_cast_copy,  dense_storage_from_list,  dense_storage_from_yale },	\
-		{ list_storage_from_dense,  list_storage_cast_copy,   list_storage_from_yale  },	\
-		{ yale_storage_from_dense,  yale_storage_from_list,   yale_storage_cast_copy  }		\
-	};
-
-/*
- * Defines a static array that hold function pointers to dtype templated
- * versions of the specified function.
- */
-#define DTYPE_TEMPLATE_TABLE(fun, ret, ...) NAMED_DTYPE_TEMPLATE_TABLE(ttable, fun, ret, __VA_ARGS__)
-
-#define NAMED_DTYPE_TEMPLATE_TABLE(name, fun, ret, ...) 	\
-	static ret (*(name)[NUM_DTYPES])(__VA_ARGS__) =	{				\
-		fun<uint8_t>,																					\
-		fun<int8_t>,																					\
-		fun<int16_t>,																					\
-		fun<int32_t>,																					\
-		fun<int64_t>,																					\
-		fun<float32_t>,																				\
-		fun<float64_t>,																				\
-		fun<Complex64>,																				\
-		fun<Complex128>,																			\
-		fun<Rational32>,																			\
-		fun<Rational64>,																			\
-		fun<Rational128>,																			\
-		fun<RubyObject>																				\
+		fun<nm::RubyObject>																	\
 	};
 
 /*
@@ -138,87 +116,47 @@
 #define NAMED_LR_DTYPE_TEMPLATE_TABLE(name, fun, ret, ...)																																																								\
 	static ret (*(name)[NUM_DTYPES][NUM_DTYPES])(__VA_ARGS__) = {																																																						\
 		{fun<uint8_t, uint8_t>, fun<uint8_t, int8_t>, fun<uint8_t, int16_t>, fun<uint8_t, int32_t>, fun<uint8_t, int64_t>, fun<uint8_t, float32_t>, fun<uint8_t, float64_t>,	\
-<<<<<<< HEAD
-			fun<uint8_t, Complex64>, fun<uint8_t, Complex128>, fun<uint8_t, Rational32>, fun<uint8_t, Rational64>, fun<uint8_t, Rational128>, NULL},														\
+			fun<uint8_t, nm::Complex64>, fun<uint8_t, nm::Complex128>, fun<uint8_t, nm::Rational32>, fun<uint8_t, nm::Rational64>,																							\
+			fun<uint8_t, nm::Rational128>, NULL},																																																																\
 																																																																																					\
 		{fun<int8_t, uint8_t>, fun<int8_t, int8_t>, fun<int8_t, int16_t>, fun<int8_t, int32_t>, fun<int8_t, int64_t>, fun<int8_t, float32_t>, fun<int8_t, float64_t>,					\
-			fun<int8_t, Complex64>, fun<int8_t, Complex128>, fun<int8_t, Rational32>, fun<int8_t, Rational64>, fun<int8_t, Rational128>, NULL},																	\
+			fun<int8_t, nm::Complex64>, fun<int8_t, nm::Complex128>, fun<int8_t, nm::Rational32>, fun<int8_t, nm::Rational64>, fun<int8_t, nm::Rational128>, NULL},							\
 																																																																																					\
 		{fun<int16_t, uint8_t>, fun<int16_t, int8_t>, fun<int16_t, int16_t>, fun<int16_t, int32_t>, fun<int16_t, int64_t>, fun<int16_t, float32_t>, fun<int16_t, float64_t>,	\
-			fun<int16_t, Complex64>, fun<int16_t, Complex128>, fun<int16_t, Rational32>, fun<int16_t, Rational64>, fun<int16_t, Rational128>, NULL},														\
+			fun<int16_t, nm::Complex64>, fun<int16_t, nm::Complex128>, fun<int16_t, nm::Rational32>, fun<int16_t, nm::Rational64>, fun<int16_t, nm::Rational128>, NULL},				\
 																																																																																					\
 		{fun<int32_t, uint8_t>, fun<int32_t, int8_t>, fun<int32_t, int16_t>, fun<int32_t, int32_t>, fun<int32_t, int64_t>, fun<int32_t, float32_t>, fun<int32_t, float64_t>,	\
-			fun<int32_t, Complex64>, fun<int32_t, Complex128>, fun<int32_t, Rational32>, fun<int32_t, Rational64>, fun<int32_t, Rational128>, NULL},														\
+			fun<int32_t, nm::Complex64>, fun<int32_t, nm::Complex128>, fun<int32_t, nm::Rational32>, fun<int32_t, nm::Rational64>, fun<int32_t, nm::Rational128>, NULL},				\
 																																																																																					\
 		{fun<int64_t, uint8_t>, fun<int64_t, int8_t>, fun<int64_t, int16_t>, fun<int64_t, int32_t>, fun<int64_t, int64_t>, fun<int64_t, float32_t>, fun<int64_t, float64_t>,	\
-			fun<int64_t, Complex64>, fun<int64_t, Complex128>, fun<int64_t, Rational32>, fun<int64_t, Rational64>, fun<int64_t, Rational128>, NULL},														\
+			fun<int64_t, nm::Complex64>, fun<int64_t, nm::Complex128>, fun<int64_t, nm::Rational32>, fun<int64_t, nm::Rational64>, fun<int64_t, nm::Rational128>, NULL},				\
 																																																																																					\
 		{fun<float32_t, uint8_t>, fun<float32_t, int8_t>, fun<float32_t, int16_t>, fun<float32_t, int32_t>, fun<float32_t, int64_t>,																					\
-			fun<float32_t, float32_t>, fun<float32_t, float64_t>, fun<float32_t, Complex64>, fun<float32_t, Complex128>,  fun<float32_t, Rational32>,                           \
-      fun<float32_t, Rational64>, fun<float32_t, Rational128>, NULL},																                                                                      \
+			fun<float32_t, float32_t>, fun<float32_t, float64_t>, fun<float32_t, nm::Complex64>, fun<float32_t, nm::Complex128>,  fun<float32_t, nm::Rational32>,								\
+			fun<float32_t, nm::Rational64>, fun<float32_t, nm::Rational128>, NULL},																																															\
                                                                                                                                                                           \
 		{fun<float64_t, uint8_t>, fun<float64_t, int8_t>, fun<float64_t, int16_t>, fun<float64_t, int32_t>, fun<float64_t, int64_t>,																					\
-			fun<float64_t, float32_t>, fun<float64_t, float64_t>, fun<float64_t, Complex64>, fun<float64_t, Complex128>, fun<float64_t, Rational32>,                            \
-			fun<float64_t, Rational64>, fun<float64_t, Rational128>, NULL},																                                                                      \
+			fun<float64_t, float32_t>, fun<float64_t, float64_t>, fun<float64_t, nm::Complex64>, fun<float64_t, nm::Complex128>, fun<float64_t, nm::Rational32>,                \
+			fun<float64_t, nm::Rational64>, fun<float64_t, nm::Rational128>, NULL},																																															\
                                                                                                                                                                           \
-		{fun<Complex64, uint8_t>, fun<Complex64, int8_t>, fun<Complex64, int16_t>, fun<Complex64, int32_t>, fun<Complex64, int64_t>,																					\
-			fun<Complex64, float32_t>, fun<Complex64, float64_t>, fun<Complex64, Complex64>, fun<Complex64, Complex128>, fun<Complex64, Rational32>,                            \
-			fun<Complex64, Rational64>, fun<Complex64, Rational128>, NULL},																                                                                      \
-																																																																																					\
-		{fun<Complex128, uint8_t>, fun<Complex128, int8_t>, fun<Complex128, int16_t>, fun<Complex128, int32_t>, fun<Complex128, int64_t>,																			\
-			fun<Complex128, float32_t>, fun<Complex128, float64_t>, fun<Complex128, Complex64>, fun<Complex128, Complex128>, fun<Complex128, Rational32>,                       \
-      fun<Complex128, Rational64>, fun<Complex128, Rational128>, NULL},  														                                                                      \
-																																																																																					\
-		{fun<Rational32, uint8_t>, fun<Rational32, int8_t>, fun<Rational32, int16_t>, fun<Rational32, int32_t>, fun<Rational32, int64_t>, NULL, NULL,													\
-			NULL, NULL, fun<Rational32, Rational32>, fun<Rational32, Rational64>, fun<Rational32, Rational128>, NULL},																													\
-																																																																																					\
-		{fun<Rational64, uint8_t>, fun<Rational64, int8_t>, fun<Rational64, int16_t>, fun<Rational64, int32_t>, fun<Rational64, int64_t>, NULL, NULL,													\
-			NULL, NULL, fun<Rational64, Rational32>, fun<Rational64, Rational64>, fun<Rational64, Rational128>, NULL},																													\
-																																																																																					\
-		{fun<Rational128, uint8_t>, fun<Rational128, int8_t>, fun<Rational128, int16_t>, fun<Rational128, int32_t>, fun<Rational128, int64_t>, NULL, NULL,										\
-			NULL, NULL, fun<Rational128, Rational32>, fun<Rational128, Rational64>, fun<Rational128, Rational128>, NULL},																												\
-=======
-			fun<uint8_t, nm::Complex64>, fun<uint8_t, nm::Complex128>, fun<uint8_t, nm::Rational32>, fun<uint8_t, nm::Rational64>, fun<uint8_t, nm::Rational128> },																	\
-																																																																																					\
-		{fun<int8_t, uint8_t>, fun<int8_t, int8_t>, fun<int8_t, int16_t>, fun<int8_t, int32_t>, fun<int8_t, int64_t>, fun<int8_t, float32_t>, fun<int8_t, float64_t>,					\
-			fun<int8_t, nm::Complex64>, fun<int8_t, nm::Complex128>, fun<int8_t, nm::Rational32>, fun<int8_t, nm::Rational64>, fun<int8_t, nm::Rational128> },																			\
-																																																																																					\
-		{fun<int16_t, uint8_t>, fun<int16_t, int8_t>, fun<int16_t, int16_t>, fun<int16_t, int32_t>, fun<int16_t, int64_t>, fun<int16_t, float32_t>, fun<int16_t, float64_t>,	\
-			fun<int16_t, nm::Complex64>, fun<int16_t, nm::Complex128>, fun<int16_t, nm::Rational32>, fun<int16_t, nm::Rational64>, fun<int16_t, nm::Rational128> },																	\
-																																																																																					\
-		{fun<int32_t, uint8_t>, fun<int32_t, int8_t>, fun<int32_t, int16_t>, fun<int32_t, int32_t>, fun<int32_t, int64_t>, fun<int32_t, float32_t>, fun<int32_t, float64_t>,	\
-			fun<int32_t, nm::Complex64>, fun<int32_t, nm::Complex128>, fun<int32_t, nm::Rational32>, fun<int32_t, nm::Rational64>, fun<int32_t, nm::Rational128> },																	\
-																																																																																					\
-		{fun<int64_t, uint8_t>, fun<int64_t, int8_t>, fun<int64_t, int16_t>, fun<int64_t, int32_t>, fun<int64_t, int64_t>, fun<int64_t, float32_t>, fun<int64_t, float64_t>,	\
-			fun<int64_t, nm::Complex64>, fun<int64_t, nm::Complex128>, fun<int64_t, nm::Rational32>, fun<int64_t, nm::Rational64>, fun<int64_t, nm::Rational128> },																	\
-																																																																																					\
-		{fun<float32_t, uint8_t>, fun<float32_t, int8_t>, fun<float32_t, int16_t>, fun<float32_t, int32_t>, fun<float32_t, int64_t>,																					\
-			fun<float32_t, float32_t>, fun<float32_t, float64_t>, fun<float32_t, nm::Complex64>, fun<float32_t, nm::Complex128>,  fun<float32_t, nm::Rational32>,                           \
-      fun<float32_t, nm::Rational64>, fun<float32_t, nm::Rational128> },																		                                                                      \
-                                                                                                                                                                          \
-		{fun<float64_t, uint8_t>, fun<float64_t, int8_t>, fun<float64_t, int16_t>, fun<float64_t, int32_t>, fun<float64_t, int64_t>,																					\
-			fun<float64_t, float32_t>, fun<float64_t, float64_t>, fun<float64_t, nm::Complex64>, fun<float64_t, nm::Complex128>, fun<float64_t, nm::Rational32>,                            \
-			fun<float64_t, nm::Rational64>, fun<float64_t, nm::Rational128> },																		                                                                      \
-                                                                                                                                                                          \
-		{fun<nm::Complex64, uint8_t>, fun<nm::Complex64, int8_t>, fun<nm::Complex64, int16_t>, fun<nm::Complex64, int32_t>, fun<nm::Complex64, int64_t>,																					\
-			fun<nm::Complex64, float32_t>, fun<nm::Complex64, float64_t>, fun<nm::Complex64, nm::Complex64>, fun<nm::Complex64, nm::Complex128>, fun<nm::Complex64, nm::Rational32>,                            \
-			fun<nm::Complex64, nm::Rational64>, fun<nm::Complex64, nm::Rational128> },																		                                                                      \
-																																																																																					\
-		{fun<nm::Complex128, uint8_t>, fun<nm::Complex128, int8_t>, fun<nm::Complex128, int16_t>, fun<nm::Complex128, int32_t>, fun<nm::Complex128, int64_t>,																			\
-			fun<nm::Complex128, float32_t>, fun<nm::Complex128, float64_t>, fun<nm::Complex128, nm::Complex64>, fun<nm::Complex128, nm::Complex128>, fun<nm::Complex128, nm::Rational32>,                       \
-      fun<nm::Complex128, nm::Rational64>, fun<nm::Complex128, nm::Rational128> },		  														                                                                      \
-																																																																																					\
-		{fun<nm::Rational32, uint8_t>, fun<nm::Rational32, int8_t>, fun<nm::Rational32, int16_t>, fun<nm::Rational32, int32_t>, fun<nm::Rational32, int64_t>, NULL, NULL,													\
-			NULL, NULL, fun<nm::Rational32, nm::Rational32>, fun<nm::Rational32, nm::Rational64>, fun<nm::Rational32, nm::Rational128> },																																\
-																																																																																					\
-		{fun<nm::Rational64, uint8_t>, fun<nm::Rational64, int8_t>, fun<nm::Rational64, int16_t>, fun<nm::Rational64, int32_t>, fun<nm::Rational64, int64_t>, NULL, NULL,													\
-			NULL, NULL, fun<nm::Rational64, nm::Rational32>, fun<nm::Rational64, nm::Rational64>, fun<nm::Rational64, nm::Rational128> },																																\
-																																																																																					\
-		{fun<nm::Rational128, uint8_t>, fun<nm::Rational128, int8_t>, fun<nm::Rational128, int16_t>, fun<nm::Rational128, int32_t>, fun<nm::Rational128, int64_t>, NULL, NULL,										\
-			NULL, NULL, fun<nm::Rational128, nm::Rational32>, fun<nm::Rational128, nm::Rational64>, fun<nm::Rational128, nm::Rational128> },																														\
->>>>>>> 1d2782ed
-																																																																																					\
-		{NULL, NULL, NULL, NULL, NULL, NULL, NULL, NULL, NULL, NULL, NULL, NULL, fun<nm::RubyObject, nm::RubyObject>}																																	\
+		{fun<nm::Complex64, uint8_t>, fun<nm::Complex64, int8_t>, fun<nm::Complex64, int16_t>, fun<nm::Complex64, int32_t>, fun<nm::Complex64, int64_t>,											\
+			fun<nm::Complex64, float32_t>, fun<nm::Complex64, float64_t>, fun<nm::Complex64, nm::Complex64>, fun<nm::Complex64, nm::Complex128>,																\
+			fun<nm::Complex64, nm::Rational32>, fun<nm::Complex64, nm::Rational64>, fun<nm::Complex64, nm::Rational128>, NULL},																									\
+																																																																																					\
+		{fun<nm::Complex128, uint8_t>, fun<nm::Complex128, int8_t>, fun<nm::Complex128, int16_t>, fun<nm::Complex128, int32_t>, fun<nm::Complex128, int64_t>,									\
+			fun<nm::Complex128, float32_t>, fun<nm::Complex128, float64_t>, fun<nm::Complex128, nm::Complex64>, fun<nm::Complex128, nm::Complex128>,														\
+			fun<nm::Complex128, nm::Rational32>, fun<nm::Complex128, nm::Rational64>, fun<nm::Complex128, nm::Rational128>, NULL},																							\
+																																																																																					\
+		{fun<nm::Rational32, uint8_t>, fun<nm::Rational32, int8_t>, fun<nm::Rational32, int16_t>, fun<nm::Rational32, int32_t>, fun<nm::Rational32, int64_t>, NULL, NULL,			\
+			NULL, NULL, fun<nm::Rational32, nm::Rational32>, fun<nm::Rational32, nm::Rational64>, fun<nm::Rational32, nm::Rational128>, NULL},																	\
+																																																																																					\
+		{fun<nm::Rational64, uint8_t>, fun<nm::Rational64, int8_t>, fun<nm::Rational64, int16_t>, fun<nm::Rational64, int32_t>, fun<nm::Rational64, int64_t>, NULL, NULL,			\
+			NULL, NULL, fun<nm::Rational64, nm::Rational32>, fun<nm::Rational64, nm::Rational64>, fun<nm::Rational64, nm::Rational128>, NULL},																	\
+																																																																																					\
+		{fun<nm::Rational128, uint8_t>, fun<nm::Rational128, int8_t>, fun<nm::Rational128, int16_t>, fun<nm::Rational128, int32_t>, fun<nm::Rational128, int64_t>, NULL,			\
+			NULL, NULL, NULL, fun<nm::Rational128, nm::Rational32>, fun<nm::Rational128, nm::Rational64>, fun<nm::Rational128, nm::Rational128>, NULL},													\
+																																																																																					\
+		{NULL, NULL, NULL, NULL, NULL, NULL, NULL, NULL, NULL, NULL, NULL, NULL, fun<nm::RubyObject, nm::RubyObject>}																													\
 	};
 
 /*
@@ -231,320 +169,281 @@
 	static ret (*(name)[NUM_EWOPS][NUM_DTYPES][NUM_DTYPES])(__VA_ARGS__) = {																																																	\
 		{																																																																																				\
 			{fun<EW_ADD, uint8_t, uint8_t>, fun<EW_ADD, uint8_t, int8_t>, fun<EW_ADD, uint8_t, int16_t>, fun<EW_ADD, uint8_t, int32_t>, fun<EW_ADD, uint8_t, int64_t>,						\
-				fun<EW_ADD, uint8_t, float32_t>, fun<EW_ADD, uint8_t, float64_t>, fun<EW_ADD, uint8_t, Complex64>, fun<EW_ADD, uint8_t, Complex128>,																\
-				fun<EW_ADD, uint8_t, Rational32>, fun<EW_ADD, uint8_t, Rational64>, fun<EW_ADD, uint8_t, Rational128>, NULL},																												\
+				fun<EW_ADD, uint8_t, float32_t>, fun<EW_ADD, uint8_t, float64_t>, fun<EW_ADD, uint8_t, nm::Complex64>, fun<EW_ADD, uint8_t, nm::Complex128>,												\
+				fun<EW_ADD, uint8_t, nm::Rational32>, fun<EW_ADD, uint8_t, nm::Rational64>, fun<EW_ADD, uint8_t, nm::Rational128>, NULL},																						\
 																																																																																						\
 			{fun<EW_ADD, int8_t, uint8_t>, fun<EW_ADD, int8_t, int8_t>, fun<EW_ADD, int8_t, int16_t>, fun<EW_ADD, int8_t, int32_t>, fun<EW_ADD, int8_t, int64_t>,									\
-				fun<EW_ADD, int8_t, float32_t>, fun<EW_ADD, int8_t, float64_t>, fun<EW_ADD, int8_t, Complex64>, fun<EW_ADD, int8_t, Complex128>,																		\
-				fun<EW_ADD, int8_t, Rational32>, fun<EW_ADD, int8_t, Rational64>, fun<EW_ADD, int8_t, Rational128>, NULL},																													\
+				fun<EW_ADD, int8_t, float32_t>, fun<EW_ADD, int8_t, float64_t>, fun<EW_ADD, int8_t, nm::Complex64>, fun<EW_ADD, int8_t, nm::Complex128>,														\
+				fun<EW_ADD, int8_t, nm::Rational32>, fun<EW_ADD, int8_t, nm::Rational64>, fun<EW_ADD, int8_t, nm::Rational128>, NULL},																							\
 																																																																																						\
 			{fun<EW_ADD, int16_t, uint8_t>, fun<EW_ADD, int16_t, int8_t>, fun<EW_ADD, int16_t, int16_t>, fun<EW_ADD, int16_t, int32_t>, fun<EW_ADD, int16_t, int64_t>,						\
-				fun<EW_ADD, int16_t, float32_t>, fun<EW_ADD, int16_t, float64_t>, fun<EW_ADD, int16_t, Complex64>, fun<EW_ADD, int16_t, Complex128>,																\
-				fun<EW_ADD, int16_t, Rational32>, fun<EW_ADD, int16_t, Rational64>, fun<EW_ADD, int16_t, Rational128>, NULL},																												\
+				fun<EW_ADD, int16_t, float32_t>, fun<EW_ADD, int16_t, float64_t>, fun<EW_ADD, int16_t, nm::Complex64>, fun<EW_ADD, int16_t, nm::Complex128>,												\
+				fun<EW_ADD, int16_t, nm::Rational32>, fun<EW_ADD, int16_t, nm::Rational64>, fun<EW_ADD, int16_t, nm::Rational128>, NULL},																						\
 																																																																																						\
 			{fun<EW_ADD, int32_t, uint8_t>, fun<EW_ADD, int32_t, int8_t>, fun<EW_ADD, int32_t, int16_t>, fun<EW_ADD, int32_t, int32_t>, fun<EW_ADD, int32_t, int64_t>,						\
-				fun<EW_ADD, int32_t, float32_t>, fun<EW_ADD, int32_t, float64_t>, fun<EW_ADD, int32_t, Complex64>, fun<EW_ADD, int32_t, Complex128>,																\
-				fun<EW_ADD, int32_t, Rational32>, fun<EW_ADD, int32_t, Rational64>, fun<EW_ADD, int32_t, Rational128>, NULL},																												\
+				fun<EW_ADD, int32_t, float32_t>, fun<EW_ADD, int32_t, float64_t>, fun<EW_ADD, int32_t, nm::Complex64>, fun<EW_ADD, int32_t, nm::Complex128>,												\
+				fun<EW_ADD, int32_t, nm::Rational32>, fun<EW_ADD, int32_t, nm::Rational64>, fun<EW_ADD, int32_t, nm::Rational128>, NULL},																						\
 																																																																																						\
 			{fun<EW_ADD, int64_t, uint8_t>, fun<EW_ADD, int64_t, int8_t>, fun<EW_ADD, int64_t, int16_t>, fun<EW_ADD, int64_t, int32_t>, fun<EW_ADD, int64_t, int64_t>,						\
-				fun<EW_ADD, int64_t, float32_t>, fun<EW_ADD, int64_t, float64_t>, fun<EW_ADD, int64_t, Complex64>, fun<EW_ADD, int64_t, Complex128>,																\
-				fun<EW_ADD, int64_t, Rational32>, fun<EW_ADD, int64_t, Rational64>, fun<EW_ADD, int64_t, Rational128>, NULL}, 																											\
+				fun<EW_ADD, int64_t, float32_t>, fun<EW_ADD, int64_t, float64_t>, fun<EW_ADD, int64_t, nm::Complex64>, fun<EW_ADD, int64_t, nm::Complex128>,												\
+				fun<EW_ADD, int64_t, nm::Rational32>, fun<EW_ADD, int64_t, nm::Rational64>, fun<EW_ADD, int64_t, nm::Rational128>, NULL}, 																					\
 																																																																																						\
 			{fun<EW_ADD, float32_t, uint8_t>, fun<EW_ADD, float32_t, int8_t>, fun<EW_ADD, float32_t, int16_t>, fun<EW_ADD, float32_t, int32_t>, fun<EW_ADD, float32_t, int64_t>,	\
-				fun<EW_ADD, float32_t, float32_t>, fun<EW_ADD, float32_t, float64_t>, fun<EW_ADD, float32_t, Complex64>, fun<EW_ADD, float32_t, Complex128>,												\
-				fun<EW_ADD, float32_t, Rational32>, fun<EW_ADD, float32_t, Rational64>, fun<EW_ADD, float32_t, Rational128>, NULL},																									\
+				fun<EW_ADD, float32_t, float32_t>, fun<EW_ADD, float32_t, float64_t>, fun<EW_ADD, float32_t, nm::Complex64>, fun<EW_ADD, float32_t, nm::Complex128>,								\
+				fun<EW_ADD, float32_t, nm::Rational32>, fun<EW_ADD, float32_t, nm::Rational64>, fun<EW_ADD, float32_t, nm::Rational128>, NULL},																			\
 																																																																																						\
 			{fun<EW_ADD, float64_t, uint8_t>, fun<EW_ADD, float64_t, int8_t>, fun<EW_ADD, float64_t, int16_t>, fun<EW_ADD, float64_t, int32_t>, fun<EW_ADD, float64_t, int64_t>,	\
-				fun<EW_ADD, float64_t, float32_t>, fun<EW_ADD, float64_t, float64_t>, fun<EW_ADD, float64_t, Complex64>, fun<EW_ADD, float64_t, Complex128>,												\
-				fun<EW_ADD, float64_t, Rational32>, fun<EW_ADD, float64_t, Rational64>, fun<EW_ADD, float64_t, Rational128>, NULL},																									\
-																																																																																						\
-			{fun<EW_ADD, Complex64, uint8_t>, fun<EW_ADD, Complex64, int8_t>, fun<EW_ADD, Complex64, int16_t>, fun<EW_ADD, Complex64, int32_t>, fun<EW_ADD, Complex64, int64_t>,	\
-				fun<EW_ADD, Complex64, float32_t>, fun<EW_ADD, Complex64, float64_t>, fun<EW_ADD, Complex64, Complex64>, fun<EW_ADD, Complex64, Complex128>,												\
-				fun<EW_ADD, Complex64, Rational32>, fun<EW_ADD, Complex64, Rational64>, fun<EW_ADD, Complex64, Rational128>, NULL},																									\
-																																																																																						\
-			{fun<EW_ADD, Complex128, uint8_t>, fun<EW_ADD, Complex128, int8_t>, fun<EW_ADD, Complex128, int16_t>, fun<EW_ADD, Complex128, int32_t>,																\
-				fun<EW_ADD, Complex128, int64_t>, fun<EW_ADD, Complex128, float32_t>, fun<EW_ADD, Complex128, float64_t>, fun<EW_ADD, Complex128, Complex64>,												\
-				fun<EW_ADD, Complex128, Complex128>,	fun<EW_ADD, Complex128, Rational32>, fun<EW_ADD, Complex128, Rational64>, fun<EW_ADD, Complex128, Rational128>, NULL},				\
-																																																																																						\
-			{fun<EW_ADD, Rational32, uint8_t>, fun<EW_ADD, Rational32, int8_t>, fun<EW_ADD, Rational32, int16_t>, fun<EW_ADD, Rational32, int32_t>,																\
-				fun<EW_ADD, Rational32, int64_t>, NULL, NULL, NULL, NULL, fun<EW_ADD, Rational32, Rational32>, fun<EW_ADD, Rational32, Rational64>,																	\
-				fun<EW_ADD, Rational32, Rational128>, NULL},																																																												\
-																																																																																						\
-			{fun<EW_ADD, Rational64, uint8_t>, fun<EW_ADD, Rational64, int8_t>, fun<EW_ADD, Rational64, int16_t>, fun<EW_ADD, Rational64, int32_t>,																\
-				fun<EW_ADD, Rational64, int64_t>, NULL, NULL, NULL, NULL, fun<EW_ADD, Rational64, Rational32>, fun<EW_ADD, Rational64, Rational64>,																	\
-				fun<EW_ADD, Rational64, Rational128>, NULL},																																																												\
-																																																																																						\
-			{fun<EW_ADD, Rational128, uint8_t>, fun<EW_ADD, Rational128, int8_t>, fun<EW_ADD, Rational128, int16_t>, fun<EW_ADD, Rational128, int32_t>,														\
-				fun<EW_ADD, Rational128, int64_t>, NULL, NULL, NULL, NULL, fun<EW_ADD, Rational128, Rational32>, fun<EW_ADD, Rational128, Rational64>,															\
-				fun<EW_ADD, Rational128, Rational128>, NULL},																																																												\
-																																																																																						\
-			{NULL, NULL, NULL, NULL, NULL, NULL, NULL, NULL, NULL, NULL, NULL, NULL, fun<EW_ADD, RubyObject, RubyObject>}																													\
+				fun<EW_ADD, float64_t, float32_t>, fun<EW_ADD, float64_t, float64_t>, fun<EW_ADD, float64_t, nm::Complex64>, fun<EW_ADD, float64_t, nm::Complex128>,								\
+				fun<EW_ADD, float64_t, nm::Rational32>, fun<EW_ADD, float64_t, nm::Rational64>, fun<EW_ADD, float64_t, nm::Rational128>, NULL},																			\
+																																																																																						\
+			{fun<EW_ADD, nm::Complex64, uint8_t>, fun<EW_ADD, nm::Complex64, int8_t>, fun<EW_ADD, nm::Complex64, int16_t>, fun<EW_ADD, nm::Complex64, int32_t>,										\
+				fun<EW_ADD, nm::Complex64, int64_t>, fun<EW_ADD, nm::Complex64, float32_t>, fun<EW_ADD, nm::Complex64, float64_t>, fun<EW_ADD, nm::Complex64, nm::Complex64>,				\
+				fun<EW_ADD, nm::Complex64, nm::Complex128>, fun<EW_ADD, nm::Complex64, nm::Rational32>, fun<EW_ADD, nm::Complex64, nm::Rational64>,																	\
+				fun<EW_ADD, nm::Complex64, nm::Rational128>, NULL},																																																									\
+																																																																																						\
+			{fun<EW_ADD, nm::Complex128, uint8_t>, fun<EW_ADD, nm::Complex128, int8_t>, fun<EW_ADD, nm::Complex128, int16_t>, fun<EW_ADD, nm::Complex128, int32_t>,								\
+				fun<EW_ADD, nm::Complex128, int64_t>, fun<EW_ADD, nm::Complex128, float32_t>, fun<EW_ADD, nm::Complex128, float64_t>, fun<EW_ADD, nm::Complex128, nm::Complex64>,		\
+				fun<EW_ADD, nm::Complex128, nm::Complex128>,	fun<EW_ADD, nm::Complex128, nm::Rational32>, fun<EW_ADD, nm::Complex128, nm::Rational64>,															\
+				fun<EW_ADD, nm::Complex128, nm::Rational128>, NULL},																																																								\
+																																																																																						\
+			{fun<EW_ADD, nm::Rational32, uint8_t>, fun<EW_ADD, nm::Rational32, int8_t>, fun<EW_ADD, nm::Rational32, int16_t>, fun<EW_ADD, nm::Rational32, int32_t>,								\
+				fun<EW_ADD, nm::Rational32, int64_t>, NULL, NULL, NULL, NULL, fun<EW_ADD, nm::Rational32, nm::Rational32>, fun<EW_ADD, nm::Rational32, nm::Rational64>,							\
+				fun<EW_ADD, nm::Rational32, nm::Rational128>, NULL},																																																								\
+																																																																																						\
+			{fun<EW_ADD, nm::Rational64, uint8_t>, fun<EW_ADD, nm::Rational64, int8_t>, fun<EW_ADD, nm::Rational64, int16_t>, fun<EW_ADD, nm::Rational64, int32_t>,								\
+				fun<EW_ADD, nm::Rational64, int64_t>, NULL, NULL, NULL, NULL, fun<EW_ADD, nm::Rational64, nm::Rational32>, fun<EW_ADD, nm::Rational64, nm::Rational64>,							\
+				fun<EW_ADD, nm::Rational64, nm::Rational128>, NULL},																																																								\
+																																																																																						\
+			{fun<EW_ADD, nm::Rational128, uint8_t>, fun<EW_ADD, nm::Rational128, int8_t>, fun<EW_ADD, nm::Rational128, int16_t>, fun<EW_ADD, nm::Rational128, int32_t>,						\
+				fun<EW_ADD, nm::Rational128, int64_t>, NULL, NULL, NULL, NULL, fun<EW_ADD, nm::Rational128, nm::Rational32>, fun<EW_ADD, nm::Rational128, nm::Rational64>,					\
+				fun<EW_ADD, nm::Rational128, nm::Rational128>, NULL},																																																								\
+																																																																																						\
+			{NULL, NULL, NULL, NULL, NULL, NULL, NULL, NULL, NULL, NULL, NULL, NULL, fun<EW_ADD, nm::RubyObject, nm::RubyObject>}																									\
 		},																																																																																			\
 																																																																																						\
 		{																																																																																				\
 			{fun<EW_SUB, uint8_t, uint8_t>, fun<EW_SUB, uint8_t, int8_t>, fun<EW_SUB, uint8_t, int16_t>, fun<EW_SUB, uint8_t, int32_t>, fun<EW_SUB, uint8_t, int64_t>,						\
-				fun<EW_SUB, uint8_t, float32_t>, fun<EW_SUB, uint8_t, float64_t>, fun<EW_SUB, uint8_t, Complex64>, fun<EW_SUB, uint8_t, Complex128>,																\
-				fun<EW_SUB, uint8_t, Rational32>, fun<EW_SUB, uint8_t, Rational64>, fun<EW_SUB, uint8_t, Rational128>, NULL},																												\
+				fun<EW_SUB, uint8_t, float32_t>, fun<EW_SUB, uint8_t, float64_t>, fun<EW_SUB, uint8_t, nm::Complex64>, fun<EW_SUB, uint8_t, nm::Complex128>,												\
+				fun<EW_SUB, uint8_t, nm::Rational32>, fun<EW_SUB, uint8_t, nm::Rational64>, fun<EW_SUB, uint8_t, nm::Rational128>, NULL},																						\
 																																																																																						\
 			{fun<EW_SUB, int8_t, uint8_t>, fun<EW_SUB, int8_t, int8_t>, fun<EW_SUB, int8_t, int16_t>, fun<EW_SUB, int8_t, int32_t>, fun<EW_SUB, int8_t, int64_t>,									\
-				fun<EW_SUB, int8_t, float32_t>, fun<EW_SUB, int8_t, float64_t>, fun<EW_SUB, int8_t, Complex64>, fun<EW_SUB, int8_t, Complex128>,																		\
-				fun<EW_SUB, int8_t, Rational32>, fun<EW_SUB, int8_t, Rational64>, fun<EW_SUB, int8_t, Rational128>, NULL},																													\
+				fun<EW_SUB, int8_t, float32_t>, fun<EW_SUB, int8_t, float64_t>, fun<EW_SUB, int8_t, nm::Complex64>, fun<EW_SUB, int8_t, nm::Complex128>,														\
+				fun<EW_SUB, int8_t, nm::Rational32>, fun<EW_SUB, int8_t, nm::Rational64>, fun<EW_SUB, int8_t, nm::Rational128>, NULL},																							\
 																																																																																						\
 			{fun<EW_SUB, int16_t, uint8_t>, fun<EW_SUB, int16_t, int8_t>, fun<EW_SUB, int16_t, int16_t>, fun<EW_SUB, int16_t, int32_t>, fun<EW_SUB, int16_t, int64_t>,						\
-				fun<EW_SUB, int16_t, float32_t>, fun<EW_SUB, int16_t, float64_t>, fun<EW_SUB, int16_t, Complex64>, fun<EW_SUB, int16_t, Complex128>,																\
-				fun<EW_SUB, int16_t, Rational32>, fun<EW_SUB, int16_t, Rational64>, fun<EW_SUB, int16_t, Rational128>, NULL},																												\
+				fun<EW_SUB, int16_t, float32_t>, fun<EW_SUB, int16_t, float64_t>, fun<EW_SUB, int16_t, nm::Complex64>, fun<EW_SUB, int16_t, nm::Complex128>,												\
+				fun<EW_SUB, int16_t, nm::Rational32>, fun<EW_SUB, int16_t, nm::Rational64>, fun<EW_SUB, int16_t, nm::Rational128>, NULL},																						\
 																																																																																						\
 			{fun<EW_SUB, int32_t, uint8_t>, fun<EW_SUB, int32_t, int8_t>, fun<EW_SUB, int32_t, int16_t>, fun<EW_SUB, int32_t, int32_t>, fun<EW_SUB, int32_t, int64_t>,						\
-				fun<EW_SUB, int32_t, float32_t>, fun<EW_SUB, int32_t, float64_t>, fun<EW_SUB, int32_t, Complex64>, fun<EW_SUB, int32_t, Complex128>,																\
-				fun<EW_SUB, int32_t, Rational32>, fun<EW_SUB, int32_t, Rational64>, fun<EW_SUB, int32_t, Rational128>, NULL},																												\
+				fun<EW_SUB, int32_t, float32_t>, fun<EW_SUB, int32_t, float64_t>, fun<EW_SUB, int32_t, nm::Complex64>, fun<EW_SUB, int32_t, nm::Complex128>,												\
+				fun<EW_SUB, int32_t, nm::Rational32>, fun<EW_SUB, int32_t, nm::Rational64>, fun<EW_SUB, int32_t, nm::Rational128>, NULL},																						\
 																																																																																						\
 			{fun<EW_SUB, int64_t, uint8_t>, fun<EW_SUB, int64_t, int8_t>, fun<EW_SUB, int64_t, int16_t>, fun<EW_SUB, int64_t, int32_t>, fun<EW_SUB, int64_t, int64_t>,						\
-				fun<EW_SUB, int64_t, float32_t>, fun<EW_SUB, int64_t, float64_t>, fun<EW_SUB, int64_t, Complex64>, fun<EW_SUB, int64_t, Complex128>,																\
-				fun<EW_SUB, int64_t, Rational32>, fun<EW_SUB, int64_t, Rational64>, fun<EW_SUB, int64_t, Rational128>, NULL}, 																											\
+				fun<EW_SUB, int64_t, float32_t>, fun<EW_SUB, int64_t, float64_t>, fun<EW_SUB, int64_t, nm::Complex64>, fun<EW_SUB, int64_t, nm::Complex128>,												\
+				fun<EW_SUB, int64_t, nm::Rational32>, fun<EW_SUB, int64_t, nm::Rational64>, fun<EW_SUB, int64_t, nm::Rational128>, NULL}, 																					\
 																																																																																						\
 			{fun<EW_SUB, float32_t, uint8_t>, fun<EW_SUB, float32_t, int8_t>, fun<EW_SUB, float32_t, int16_t>, fun<EW_SUB, float32_t, int32_t>, fun<EW_SUB, float32_t, int64_t>,	\
-				fun<EW_SUB, float32_t, float32_t>, fun<EW_SUB, float32_t, float64_t>, fun<EW_SUB, float32_t, Complex64>, fun<EW_SUB, float32_t, Complex128>,												\
-				fun<EW_SUB, float32_t, Rational32>, fun<EW_SUB, float32_t, Rational64>, fun<EW_SUB, float32_t, Rational128>, NULL},																									\
+				fun<EW_SUB, float32_t, float32_t>, fun<EW_SUB, float32_t, float64_t>, fun<EW_SUB, float32_t, nm::Complex64>, fun<EW_SUB, float32_t, nm::Complex128>,								\
+				fun<EW_SUB, float32_t, nm::Rational32>, fun<EW_SUB, float32_t, nm::Rational64>, fun<EW_SUB, float32_t, nm::Rational128>, NULL},																			\
 																																																																																						\
 			{fun<EW_SUB, float64_t, uint8_t>, fun<EW_SUB, float64_t, int8_t>, fun<EW_SUB, float64_t, int16_t>, fun<EW_SUB, float64_t, int32_t>, fun<EW_SUB, float64_t, int64_t>,	\
-				fun<EW_SUB, float64_t, float32_t>, fun<EW_SUB, float64_t, float64_t>, fun<EW_SUB, float64_t, Complex64>, fun<EW_SUB, float64_t, Complex128>,												\
-				fun<EW_SUB, float64_t, Rational32>, fun<EW_SUB, float64_t, Rational64>, fun<EW_SUB, float64_t, Rational128>, NULL},																									\
-																																																																																						\
-			{fun<EW_SUB, Complex64, uint8_t>, fun<EW_SUB, Complex64, int8_t>, fun<EW_SUB, Complex64, int16_t>, fun<EW_SUB, Complex64, int32_t>, fun<EW_SUB, Complex64, int64_t>,	\
-				fun<EW_SUB, Complex64, float32_t>, fun<EW_SUB, Complex64, float64_t>, fun<EW_SUB, Complex64, Complex64>, fun<EW_SUB, Complex64, Complex128>,												\
-				fun<EW_SUB, Complex64, Rational32>, fun<EW_SUB, Complex64, Rational64>, fun<EW_SUB, Complex64, Rational128>, NULL},																									\
-																																																																																						\
-			{fun<EW_SUB, Complex128, uint8_t>, fun<EW_SUB, Complex128, int8_t>, fun<EW_SUB, Complex128, int16_t>, fun<EW_SUB, Complex128, int32_t>,																\
-				fun<EW_SUB, Complex128, int64_t>, fun<EW_SUB, Complex128, float32_t>, fun<EW_SUB, Complex128, float64_t>, fun<EW_SUB, Complex128, Complex64>,												\
-				fun<EW_SUB, Complex128, Complex128>,	fun<EW_SUB, Complex128, Rational32>, fun<EW_SUB, Complex128, Rational64>, fun<EW_SUB, Complex128, Rational128>, NULL},				\
-																																																																																						\
-			{fun<EW_SUB, Rational32, uint8_t>, fun<EW_SUB, Rational32, int8_t>, fun<EW_SUB, Rational32, int16_t>, fun<EW_SUB, Rational32, int32_t>,																\
-				fun<EW_SUB, Rational32, int64_t>, NULL, NULL, NULL, NULL, fun<EW_SUB, Rational32, Rational32>, fun<EW_SUB, Rational32, Rational64>,																	\
-				fun<EW_SUB, Rational32, Rational128>, NULL},																																																												\
-																																																																																						\
-			{fun<EW_SUB, Rational64, uint8_t>, fun<EW_SUB, Rational64, int8_t>, fun<EW_SUB, Rational64, int16_t>, fun<EW_SUB, Rational64, int32_t>,																\
-				fun<EW_SUB, Rational64, int64_t>, NULL, NULL, NULL, NULL, fun<EW_SUB, Rational64, Rational32>, fun<EW_SUB, Rational64, Rational64>,																	\
-				fun<EW_SUB, Rational64, Rational128>, NULL},																																																												\
-																																																																																						\
-			{fun<EW_SUB, Rational128, uint8_t>, fun<EW_SUB, Rational128, int8_t>, fun<EW_SUB, Rational128, int16_t>, fun<EW_SUB, Rational128, int32_t>,														\
-				fun<EW_SUB, Rational128, int64_t>, NULL, NULL, NULL, NULL, fun<EW_SUB, Rational128, Rational32>, fun<EW_SUB, Rational128, Rational64>,															\
-				fun<EW_SUB, Rational128, Rational128>, NULL},																																																												\
-																																																																																						\
-			{NULL, NULL, NULL, NULL, NULL, NULL, NULL, NULL, NULL, NULL, NULL, NULL, fun<EW_SUB, RubyObject, RubyObject>}																													\
+				fun<EW_SUB, float64_t, float32_t>, fun<EW_SUB, float64_t, float64_t>, fun<EW_SUB, float64_t, nm::Complex64>, fun<EW_SUB, float64_t, nm::Complex128>,								\
+				fun<EW_SUB, float64_t, nm::Rational32>, fun<EW_SUB, float64_t, nm::Rational64>, fun<EW_SUB, float64_t, nm::Rational128>, NULL},																			\
+																																																																																						\
+			{fun<EW_SUB, nm::Complex64, uint8_t>, fun<EW_SUB, nm::Complex64, int8_t>, fun<EW_SUB, nm::Complex64, int16_t>, fun<EW_SUB, nm::Complex64, int32_t>,										\
+				fun<EW_SUB, nm::Complex64, int64_t>, fun<EW_SUB, nm::Complex64, float32_t>, fun<EW_SUB, nm::Complex64, float64_t>, fun<EW_SUB, nm::Complex64, nm::Complex64>,				\
+				fun<EW_SUB, nm::Complex64, nm::Complex128>, fun<EW_SUB, nm::Complex64, nm::Rational32>, fun<EW_SUB, nm::Complex64, nm::Rational64>,																	\
+				fun<EW_SUB, nm::Complex64, nm::Rational128>, NULL},																																																									\
+																																																																																						\
+			{fun<EW_SUB, nm::Complex128, uint8_t>, fun<EW_SUB, nm::Complex128, int8_t>, fun<EW_SUB, nm::Complex128, int16_t>, fun<EW_SUB, nm::Complex128, int32_t>,								\
+				fun<EW_SUB, nm::Complex128, int64_t>, fun<EW_SUB, nm::Complex128, float32_t>, fun<EW_SUB, nm::Complex128, float64_t>, fun<EW_SUB, nm::Complex128, nm::Complex64>,		\
+				fun<EW_SUB, nm::Complex128, nm::Complex128>,	fun<EW_SUB, nm::Complex128, nm::Rational32>, fun<EW_SUB, nm::Complex128, nm::Rational64>,															\
+				fun<EW_SUB, nm::Complex128, nm::Rational128>, NULL},																																																								\
+																																																																																						\
+			{fun<EW_SUB, nm::Rational32, uint8_t>, fun<EW_SUB, nm::Rational32, int8_t>, fun<EW_SUB, nm::Rational32, int16_t>, fun<EW_SUB, nm::Rational32, int32_t>,								\
+				fun<EW_SUB, nm::Rational32, int64_t>, NULL, NULL, NULL, NULL, fun<EW_SUB, nm::Rational32, nm::Rational32>, fun<EW_SUB, nm::Rational32, nm::Rational64>,							\
+				fun<EW_SUB, nm::Rational32, nm::Rational128>, NULL},																																																								\
+																																																																																						\
+			{fun<EW_SUB, nm::Rational64, uint8_t>, fun<EW_SUB, nm::Rational64, int8_t>, fun<EW_SUB, nm::Rational64, int16_t>, fun<EW_SUB, nm::Rational64, int32_t>,								\
+				fun<EW_SUB, nm::Rational64, int64_t>, NULL, NULL, NULL, NULL, fun<EW_SUB, nm::Rational64, nm::Rational32>, fun<EW_SUB, nm::Rational64, nm::Rational64>,							\
+				fun<EW_SUB, nm::Rational64, nm::Rational128>, NULL},																																																								\
+																																																																																						\
+			{fun<EW_SUB, nm::Rational128, uint8_t>, fun<EW_SUB, nm::Rational128, int8_t>, fun<EW_SUB, nm::Rational128, int16_t>, fun<EW_SUB, nm::Rational128, int32_t>,						\
+				fun<EW_SUB, nm::Rational128, int64_t>, NULL, NULL, NULL, NULL, fun<EW_SUB, nm::Rational128, nm::Rational32>, fun<EW_SUB, nm::Rational128, nm::Rational64>,					\
+				fun<EW_SUB, nm::Rational128, nm::Rational128>, NULL},																																																								\
+																																																																																						\
+			{NULL, NULL, NULL, NULL, NULL, NULL, NULL, NULL, NULL, NULL, NULL, NULL, fun<EW_SUB, nm::RubyObject, nm::RubyObject>}																									\
 		},																																																																																			\
 																																																																																						\
 		{																																																																																				\
 			{fun<EW_MUL, uint8_t, uint8_t>, fun<EW_MUL, uint8_t, int8_t>, fun<EW_MUL, uint8_t, int16_t>, fun<EW_MUL, uint8_t, int32_t>, fun<EW_MUL, uint8_t, int64_t>,						\
-				fun<EW_MUL, uint8_t, float32_t>, fun<EW_MUL, uint8_t, float64_t>, fun<EW_MUL, uint8_t, Complex64>, fun<EW_MUL, uint8_t, Complex128>,																\
-				fun<EW_MUL, uint8_t, Rational32>, fun<EW_MUL, uint8_t, Rational64>, fun<EW_MUL, uint8_t, Rational128>, NULL},																												\
+				fun<EW_MUL, uint8_t, float32_t>, fun<EW_MUL, uint8_t, float64_t>, fun<EW_MUL, uint8_t, nm::Complex64>, fun<EW_MUL, uint8_t, nm::Complex128>,												\
+				fun<EW_MUL, uint8_t, nm::Rational32>, fun<EW_MUL, uint8_t, nm::Rational64>, fun<EW_MUL, uint8_t, nm::Rational128>, NULL},																						\
 																																																																																						\
 			{fun<EW_MUL, int8_t, uint8_t>, fun<EW_MUL, int8_t, int8_t>, fun<EW_MUL, int8_t, int16_t>, fun<EW_MUL, int8_t, int32_t>, fun<EW_MUL, int8_t, int64_t>,									\
-				fun<EW_MUL, int8_t, float32_t>, fun<EW_MUL, int8_t, float64_t>, fun<EW_MUL, int8_t, Complex64>, fun<EW_MUL, int8_t, Complex128>,																		\
-				fun<EW_MUL, int8_t, Rational32>, fun<EW_MUL, int8_t, Rational64>, fun<EW_MUL, int8_t, Rational128>, NULL},																													\
+				fun<EW_MUL, int8_t, float32_t>, fun<EW_MUL, int8_t, float64_t>, fun<EW_MUL, int8_t, nm::Complex64>, fun<EW_MUL, int8_t, nm::Complex128>,														\
+				fun<EW_MUL, int8_t, nm::Rational32>, fun<EW_MUL, int8_t, nm::Rational64>, fun<EW_MUL, int8_t, nm::Rational128>, NULL},																							\
 																																																																																						\
 			{fun<EW_MUL, int16_t, uint8_t>, fun<EW_MUL, int16_t, int8_t>, fun<EW_MUL, int16_t, int16_t>, fun<EW_MUL, int16_t, int32_t>, fun<EW_MUL, int16_t, int64_t>,						\
-				fun<EW_MUL, int16_t, float32_t>, fun<EW_MUL, int16_t, float64_t>, fun<EW_MUL, int16_t, Complex64>, fun<EW_MUL, int16_t, Complex128>,																\
-				fun<EW_MUL, int16_t, Rational32>, fun<EW_MUL, int16_t, Rational64>, fun<EW_MUL, int16_t, Rational128>, NULL},																												\
+				fun<EW_MUL, int16_t, float32_t>, fun<EW_MUL, int16_t, float64_t>, fun<EW_MUL, int16_t, nm::Complex64>, fun<EW_MUL, int16_t, nm::Complex128>,												\
+				fun<EW_MUL, int16_t, nm::Rational32>, fun<EW_MUL, int16_t, nm::Rational64>, fun<EW_MUL, int16_t, nm::Rational128>, NULL},																						\
 																																																																																						\
 			{fun<EW_MUL, int32_t, uint8_t>, fun<EW_MUL, int32_t, int8_t>, fun<EW_MUL, int32_t, int16_t>, fun<EW_MUL, int32_t, int32_t>, fun<EW_MUL, int32_t, int64_t>,						\
-				fun<EW_MUL, int32_t, float32_t>, fun<EW_MUL, int32_t, float64_t>, fun<EW_MUL, int32_t, Complex64>, fun<EW_MUL, int32_t, Complex128>,																\
-				fun<EW_MUL, int32_t, Rational32>, fun<EW_MUL, int32_t, Rational64>, fun<EW_MUL, int32_t, Rational128>, NULL},																												\
+				fun<EW_MUL, int32_t, float32_t>, fun<EW_MUL, int32_t, float64_t>, fun<EW_MUL, int32_t, nm::Complex64>, fun<EW_MUL, int32_t, nm::Complex128>,												\
+				fun<EW_MUL, int32_t, nm::Rational32>, fun<EW_MUL, int32_t, nm::Rational64>, fun<EW_MUL, int32_t, nm::Rational128>, NULL},																						\
 																																																																																						\
 			{fun<EW_MUL, int64_t, uint8_t>, fun<EW_MUL, int64_t, int8_t>, fun<EW_MUL, int64_t, int16_t>, fun<EW_MUL, int64_t, int32_t>, fun<EW_MUL, int64_t, int64_t>,						\
-				fun<EW_MUL, int64_t, float32_t>, fun<EW_MUL, int64_t, float64_t>, fun<EW_MUL, int64_t, Complex64>, fun<EW_MUL, int64_t, Complex128>,																\
-				fun<EW_MUL, int64_t, Rational32>, fun<EW_MUL, int64_t, Rational64>, fun<EW_MUL, int64_t, Rational128>, NULL}, 																											\
+				fun<EW_MUL, int64_t, float32_t>, fun<EW_MUL, int64_t, float64_t>, fun<EW_MUL, int64_t, nm::Complex64>, fun<EW_MUL, int64_t, nm::Complex128>,												\
+				fun<EW_MUL, int64_t, nm::Rational32>, fun<EW_MUL, int64_t, nm::Rational64>, fun<EW_MUL, int64_t, nm::Rational128>, NULL}, 																					\
 																																																																																						\
 			{fun<EW_MUL, float32_t, uint8_t>, fun<EW_MUL, float32_t, int8_t>, fun<EW_MUL, float32_t, int16_t>, fun<EW_MUL, float32_t, int32_t>, fun<EW_MUL, float32_t, int64_t>,	\
-				fun<EW_MUL, float32_t, float32_t>, fun<EW_MUL, float32_t, float64_t>, fun<EW_MUL, float32_t, Complex64>, fun<EW_MUL, float32_t, Complex128>,												\
-				fun<EW_MUL, float32_t, Rational32>, fun<EW_MUL, float32_t, Rational64>, fun<EW_MUL, float32_t, Rational128>, NULL},																									\
+				fun<EW_MUL, float32_t, float32_t>, fun<EW_MUL, float32_t, float64_t>, fun<EW_MUL, float32_t, nm::Complex64>, fun<EW_MUL, float32_t, nm::Complex128>,								\
+				fun<EW_MUL, float32_t, nm::Rational32>, fun<EW_MUL, float32_t, nm::Rational64>, fun<EW_MUL, float32_t, nm::Rational128>, NULL},																			\
 																																																																																						\
 			{fun<EW_MUL, float64_t, uint8_t>, fun<EW_MUL, float64_t, int8_t>, fun<EW_MUL, float64_t, int16_t>, fun<EW_MUL, float64_t, int32_t>, fun<EW_MUL, float64_t, int64_t>,	\
-				fun<EW_MUL, float64_t, float32_t>, fun<EW_MUL, float64_t, float64_t>, fun<EW_MUL, float64_t, Complex64>, fun<EW_MUL, float64_t, Complex128>,												\
-				fun<EW_MUL, float64_t, Rational32>, fun<EW_MUL, float64_t, Rational64>, fun<EW_MUL, float64_t, Rational128>, NULL},																									\
-																																																																																						\
-			{fun<EW_MUL, Complex64, uint8_t>, fun<EW_MUL, Complex64, int8_t>, fun<EW_MUL, Complex64, int16_t>, fun<EW_MUL, Complex64, int32_t>, fun<EW_MUL, Complex64, int64_t>,	\
-				fun<EW_MUL, Complex64, float32_t>, fun<EW_MUL, Complex64, float64_t>, fun<EW_MUL, Complex64, Complex64>, fun<EW_MUL, Complex64, Complex128>,												\
-				fun<EW_MUL, Complex64, Rational32>, fun<EW_MUL, Complex64, Rational64>, fun<EW_MUL, Complex64, Rational128>, NULL},																									\
-																																																																																						\
-			{fun<EW_MUL, Complex128, uint8_t>, fun<EW_MUL, Complex128, int8_t>, fun<EW_MUL, Complex128, int16_t>, fun<EW_MUL, Complex128, int32_t>,																\
-				fun<EW_MUL, Complex128, int64_t>, fun<EW_MUL, Complex128, float32_t>, fun<EW_MUL, Complex128, float64_t>, fun<EW_MUL, Complex128, Complex64>,												\
-				fun<EW_MUL, Complex128, Complex128>,	fun<EW_MUL, Complex128, Rational32>, fun<EW_MUL, Complex128, Rational64>, fun<EW_MUL, Complex128, Rational128>, NULL},				\
-																																																																																						\
-			{fun<EW_MUL, Rational32, uint8_t>, fun<EW_MUL, Rational32, int8_t>, fun<EW_MUL, Rational32, int16_t>, fun<EW_MUL, Rational32, int32_t>,																\
-				fun<EW_MUL, Rational32, int64_t>, NULL, NULL, NULL, NULL, fun<EW_MUL, Rational32, Rational32>, fun<EW_MUL, Rational32, Rational64>,																	\
-				fun<EW_MUL, Rational32, Rational128>, NULL},																																																												\
-																																																																																						\
-			{fun<EW_MUL, Rational64, uint8_t>, fun<EW_MUL, Rational64, int8_t>, fun<EW_MUL, Rational64, int16_t>, fun<EW_MUL, Rational64, int32_t>,																\
-				fun<EW_MUL, Rational64, int64_t>, NULL, NULL, NULL, NULL, fun<EW_MUL, Rational64, Rational32>, fun<EW_MUL, Rational64, Rational64>,																	\
-				fun<EW_MUL, Rational64, Rational128>, NULL},																																																												\
-																																																																																						\
-			{fun<EW_MUL, Rational128, uint8_t>, fun<EW_MUL, Rational128, int8_t>, fun<EW_MUL, Rational128, int16_t>, fun<EW_MUL, Rational128, int32_t>,														\
-				fun<EW_MUL, Rational128, int64_t>, NULL, NULL, NULL, NULL, fun<EW_MUL, Rational128, Rational32>, fun<EW_MUL, Rational128, Rational64>,															\
-				fun<EW_MUL, Rational128, Rational128>, NULL},																																																												\
-																																																																																						\
-			{NULL, NULL, NULL, NULL, NULL, NULL, NULL, NULL, NULL, NULL, NULL, NULL, fun<EW_MUL, RubyObject, RubyObject>}																													\
+				fun<EW_MUL, float64_t, float32_t>, fun<EW_MUL, float64_t, float64_t>, fun<EW_MUL, float64_t, nm::Complex64>, fun<EW_MUL, float64_t, nm::Complex128>,								\
+				fun<EW_MUL, float64_t, nm::Rational32>, fun<EW_MUL, float64_t, nm::Rational64>, fun<EW_MUL, float64_t, nm::Rational128>, NULL},																			\
+																																																																																						\
+			{fun<EW_MUL, nm::Complex64, uint8_t>, fun<EW_MUL, nm::Complex64, int8_t>, fun<EW_MUL, nm::Complex64, int16_t>, fun<EW_MUL, nm::Complex64, int32_t>,										\
+				fun<EW_MUL, nm::Complex64, int64_t>, fun<EW_MUL, nm::Complex64, float32_t>, fun<EW_MUL, nm::Complex64, float64_t>, fun<EW_MUL, nm::Complex64, nm::Complex64>,				\
+				fun<EW_MUL, nm::Complex64, nm::Complex128>, fun<EW_MUL, nm::Complex64, nm::Rational32>, fun<EW_MUL, nm::Complex64, nm::Rational64>,																	\
+				fun<EW_MUL, nm::Complex64, nm::Rational128>, NULL},																																																									\
+																																																																																						\
+			{fun<EW_MUL, nm::Complex128, uint8_t>, fun<EW_MUL, nm::Complex128, int8_t>, fun<EW_MUL, nm::Complex128, int16_t>, fun<EW_MUL, nm::Complex128, int32_t>,								\
+				fun<EW_MUL, nm::Complex128, int64_t>, fun<EW_MUL, nm::Complex128, float32_t>, fun<EW_MUL, nm::Complex128, float64_t>, fun<EW_MUL, nm::Complex128, nm::Complex64>,		\
+				fun<EW_MUL, nm::Complex128, nm::Complex128>,	fun<EW_MUL, nm::Complex128, nm::Rational32>, fun<EW_MUL, nm::Complex128, nm::Rational64>,															\
+				fun<EW_MUL, nm::Complex128, nm::Rational128>, NULL},																																																								\
+																																																																																						\
+			{fun<EW_MUL, nm::Rational32, uint8_t>, fun<EW_MUL, nm::Rational32, int8_t>, fun<EW_MUL, nm::Rational32, int16_t>, fun<EW_MUL, nm::Rational32, int32_t>,								\
+				fun<EW_MUL, nm::Rational32, int64_t>, NULL, NULL, NULL, NULL, fun<EW_MUL, nm::Rational32, nm::Rational32>, fun<EW_MUL, nm::Rational32, nm::Rational64>,							\
+				fun<EW_MUL, nm::Rational32, nm::Rational128>, NULL},																																																								\
+																																																																																						\
+			{fun<EW_MUL, nm::Rational64, uint8_t>, fun<EW_MUL, nm::Rational64, int8_t>, fun<EW_MUL, nm::Rational64, int16_t>, fun<EW_MUL, nm::Rational64, int32_t>,								\
+				fun<EW_MUL, nm::Rational64, int64_t>, NULL, NULL, NULL, NULL, fun<EW_MUL, nm::Rational64, nm::Rational32>, fun<EW_MUL, nm::Rational64, nm::Rational64>,							\
+				fun<EW_MUL, nm::Rational64, nm::Rational128>, NULL},																																																								\
+																																																																																						\
+			{fun<EW_MUL, nm::Rational128, uint8_t>, fun<EW_MUL, nm::Rational128, int8_t>, fun<EW_MUL, nm::Rational128, int16_t>, fun<EW_MUL, nm::Rational128, int32_t>,						\
+				fun<EW_MUL, nm::Rational128, int64_t>, NULL, NULL, NULL, NULL, fun<EW_MUL, nm::Rational128, nm::Rational32>, fun<EW_MUL, nm::Rational128, nm::Rational64>,					\
+				fun<EW_MUL, nm::Rational128, nm::Rational128>, NULL},																																																								\
+																																																																																						\
+			{NULL, NULL, NULL, NULL, NULL, NULL, NULL, NULL, NULL, NULL, NULL, NULL, fun<EW_MUL, nm::RubyObject, nm::RubyObject>}																									\
 		},																																																																																			\
 																																																																																						\
 		{																																																																																				\
 			{fun<EW_DIV, uint8_t, uint8_t>, fun<EW_DIV, uint8_t, int8_t>, fun<EW_DIV, uint8_t, int16_t>, fun<EW_DIV, uint8_t, int32_t>, fun<EW_DIV, uint8_t, int64_t>,						\
-				fun<EW_DIV, uint8_t, float32_t>, fun<EW_DIV, uint8_t, float64_t>, fun<EW_DIV, uint8_t, Complex64>, fun<EW_DIV, uint8_t, Complex128>,																\
-				fun<EW_DIV, uint8_t, Rational32>, fun<EW_DIV, uint8_t, Rational64>, fun<EW_DIV, uint8_t, Rational128>, NULL},																												\
+				fun<EW_DIV, uint8_t, float32_t>, fun<EW_DIV, uint8_t, float64_t>, fun<EW_DIV, uint8_t, nm::Complex64>, fun<EW_DIV, uint8_t, nm::Complex128>,												\
+				fun<EW_DIV, uint8_t, nm::Rational32>, fun<EW_DIV, uint8_t, nm::Rational64>, fun<EW_DIV, uint8_t, nm::Rational128>, NULL},																						\
 																																																																																						\
 			{fun<EW_DIV, int8_t, uint8_t>, fun<EW_DIV, int8_t, int8_t>, fun<EW_DIV, int8_t, int16_t>, fun<EW_DIV, int8_t, int32_t>, fun<EW_DIV, int8_t, int64_t>,									\
-				fun<EW_DIV, int8_t, float32_t>, fun<EW_DIV, int8_t, float64_t>, fun<EW_DIV, int8_t, Complex64>, fun<EW_DIV, int8_t, Complex128>,																		\
-				fun<EW_DIV, int8_t, Rational32>, fun<EW_DIV, int8_t, Rational64>, fun<EW_DIV, int8_t, Rational128>, NULL},																													\
+				fun<EW_DIV, int8_t, float32_t>, fun<EW_DIV, int8_t, float64_t>, fun<EW_DIV, int8_t, nm::Complex64>, fun<EW_DIV, int8_t, nm::Complex128>,														\
+				fun<EW_DIV, int8_t, nm::Rational32>, fun<EW_DIV, int8_t, nm::Rational64>, fun<EW_DIV, int8_t, nm::Rational128>, NULL},																							\
 																																																																																						\
 			{fun<EW_DIV, int16_t, uint8_t>, fun<EW_DIV, int16_t, int8_t>, fun<EW_DIV, int16_t, int16_t>, fun<EW_DIV, int16_t, int32_t>, fun<EW_DIV, int16_t, int64_t>,						\
-				fun<EW_DIV, int16_t, float32_t>, fun<EW_DIV, int16_t, float64_t>, fun<EW_DIV, int16_t, Complex64>, fun<EW_DIV, int16_t, Complex128>,																\
-				fun<EW_DIV, int16_t, Rational32>, fun<EW_DIV, int16_t, Rational64>, fun<EW_DIV, int16_t, Rational128>, NULL},																												\
+				fun<EW_DIV, int16_t, float32_t>, fun<EW_DIV, int16_t, float64_t>, fun<EW_DIV, int16_t, nm::Complex64>, fun<EW_DIV, int16_t, nm::Complex128>,												\
+				fun<EW_DIV, int16_t, nm::Rational32>, fun<EW_DIV, int16_t, nm::Rational64>, fun<EW_DIV, int16_t, nm::Rational128>, NULL},																						\
 																																																																																						\
 			{fun<EW_DIV, int32_t, uint8_t>, fun<EW_DIV, int32_t, int8_t>, fun<EW_DIV, int32_t, int16_t>, fun<EW_DIV, int32_t, int32_t>, fun<EW_DIV, int32_t, int64_t>,						\
-				fun<EW_DIV, int32_t, float32_t>, fun<EW_DIV, int32_t, float64_t>, fun<EW_DIV, int32_t, Complex64>, fun<EW_DIV, int32_t, Complex128>,																\
-				fun<EW_DIV, int32_t, Rational32>, fun<EW_DIV, int32_t, Rational64>, fun<EW_DIV, int32_t, Rational128>, NULL},																												\
+				fun<EW_DIV, int32_t, float32_t>, fun<EW_DIV, int32_t, float64_t>, fun<EW_DIV, int32_t, nm::Complex64>, fun<EW_DIV, int32_t, nm::Complex128>,												\
+				fun<EW_DIV, int32_t, nm::Rational32>, fun<EW_DIV, int32_t, nm::Rational64>, fun<EW_DIV, int32_t, nm::Rational128>, NULL},																						\
 																																																																																						\
 			{fun<EW_DIV, int64_t, uint8_t>, fun<EW_DIV, int64_t, int8_t>, fun<EW_DIV, int64_t, int16_t>, fun<EW_DIV, int64_t, int32_t>, fun<EW_DIV, int64_t, int64_t>,						\
-				fun<EW_DIV, int64_t, float32_t>, fun<EW_DIV, int64_t, float64_t>, fun<EW_DIV, int64_t, Complex64>, fun<EW_DIV, int64_t, Complex128>,																\
-				fun<EW_DIV, int64_t, Rational32>, fun<EW_DIV, int64_t, Rational64>, fun<EW_DIV, int64_t, Rational128>, NULL}, 																											\
+				fun<EW_DIV, int64_t, float32_t>, fun<EW_DIV, int64_t, float64_t>, fun<EW_DIV, int64_t, nm::Complex64>, fun<EW_DIV, int64_t, nm::Complex128>,												\
+				fun<EW_DIV, int64_t, nm::Rational32>, fun<EW_DIV, int64_t, nm::Rational64>, fun<EW_DIV, int64_t, nm::Rational128>, NULL}, 																					\
 																																																																																						\
 			{fun<EW_DIV, float32_t, uint8_t>, fun<EW_DIV, float32_t, int8_t>, fun<EW_DIV, float32_t, int16_t>, fun<EW_DIV, float32_t, int32_t>, fun<EW_DIV, float32_t, int64_t>,	\
-				fun<EW_DIV, float32_t, float32_t>, fun<EW_DIV, float32_t, float64_t>, fun<EW_DIV, float32_t, Complex64>, fun<EW_DIV, float32_t, Complex128>,												\
-				fun<EW_DIV, float32_t, Rational32>, fun<EW_DIV, float32_t, Rational64>, fun<EW_DIV, float32_t, Rational128>, NULL},																									\
+				fun<EW_DIV, float32_t, float32_t>, fun<EW_DIV, float32_t, float64_t>, fun<EW_DIV, float32_t, nm::Complex64>, fun<EW_DIV, float32_t, nm::Complex128>,								\
+				fun<EW_DIV, float32_t, nm::Rational32>, fun<EW_DIV, float32_t, nm::Rational64>, fun<EW_DIV, float32_t, nm::Rational128>, NULL},																			\
 																																																																																						\
 			{fun<EW_DIV, float64_t, uint8_t>, fun<EW_DIV, float64_t, int8_t>, fun<EW_DIV, float64_t, int16_t>, fun<EW_DIV, float64_t, int32_t>, fun<EW_DIV, float64_t, int64_t>,	\
-				fun<EW_DIV, float64_t, float32_t>, fun<EW_DIV, float64_t, float64_t>, fun<EW_DIV, float64_t, Complex64>, fun<EW_DIV, float64_t, Complex128>,												\
-				fun<EW_DIV, float64_t, Rational32>, fun<EW_DIV, float64_t, Rational64>, fun<EW_DIV, float64_t, Rational128>, NULL},																									\
-																																																																																						\
-			{fun<EW_DIV, Complex64, uint8_t>, fun<EW_DIV, Complex64, int8_t>, fun<EW_DIV, Complex64, int16_t>, fun<EW_DIV, Complex64, int32_t>, fun<EW_DIV, Complex64, int64_t>,	\
-				fun<EW_DIV, Complex64, float32_t>, fun<EW_DIV, Complex64, float64_t>, fun<EW_DIV, Complex64, Complex64>, fun<EW_DIV, Complex64, Complex128>,												\
-				fun<EW_DIV, Complex64, Rational32>, fun<EW_DIV, Complex64, Rational64>, fun<EW_DIV, Complex64, Rational128>, NULL},																									\
-																																																																																						\
-			{fun<EW_DIV, Complex128, uint8_t>, fun<EW_DIV, Complex128, int8_t>, fun<EW_DIV, Complex128, int16_t>, fun<EW_DIV, Complex128, int32_t>,																\
-				fun<EW_DIV, Complex128, int64_t>, fun<EW_DIV, Complex128, float32_t>, fun<EW_DIV, Complex128, float64_t>, fun<EW_DIV, Complex128, Complex64>,												\
-				fun<EW_DIV, Complex128, Complex128>,	fun<EW_DIV, Complex128, Rational32>, fun<EW_DIV, Complex128, Rational64>, fun<EW_DIV, Complex128, Rational128>, NULL},				\
-																																																																																						\
-			{fun<EW_DIV, Rational32, uint8_t>, fun<EW_DIV, Rational32, int8_t>, fun<EW_DIV, Rational32, int16_t>, fun<EW_DIV, Rational32, int32_t>,																\
-				fun<EW_DIV, Rational32, int64_t>, NULL, NULL, NULL, NULL, fun<EW_DIV, Rational32, Rational32>, fun<EW_DIV, Rational32, Rational64>,																	\
-				fun<EW_DIV, Rational32, Rational128>, NULL},																																																												\
-																																																																																						\
-			{fun<EW_DIV, Rational64, uint8_t>, fun<EW_DIV, Rational64, int8_t>, fun<EW_DIV, Rational64, int16_t>, fun<EW_DIV, Rational64, int32_t>,																\
-				fun<EW_DIV, Rational64, int64_t>, NULL, NULL, NULL, NULL, fun<EW_DIV, Rational64, Rational32>, fun<EW_DIV, Rational64, Rational64>,																	\
-				fun<EW_DIV, Rational64, Rational128>, NULL},																																																												\
-																																																																																						\
-			{fun<EW_DIV, Rational128, uint8_t>, fun<EW_DIV, Rational128, int8_t>, fun<EW_DIV, Rational128, int16_t>, fun<EW_DIV, Rational128, int32_t>,														\
-				fun<EW_DIV, Rational128, int64_t>, NULL, NULL, NULL, NULL, fun<EW_DIV, Rational128, Rational32>, fun<EW_DIV, Rational128, Rational64>,															\
-				fun<EW_DIV, Rational128, Rational128>, NULL},																																																												\
-																																																																																						\
-			{NULL, NULL, NULL, NULL, NULL, NULL, NULL, NULL, NULL, NULL, NULL, NULL, fun<EW_DIV, RubyObject, RubyObject>}																													\
+				fun<EW_DIV, float64_t, float32_t>, fun<EW_DIV, float64_t, float64_t>, fun<EW_DIV, float64_t, nm::Complex64>, fun<EW_DIV, float64_t, nm::Complex128>,								\
+				fun<EW_DIV, float64_t, nm::Rational32>, fun<EW_DIV, float64_t, nm::Rational64>, fun<EW_DIV, float64_t, nm::Rational128>, NULL},																			\
+																																																																																						\
+			{fun<EW_DIV, nm::Complex64, uint8_t>, fun<EW_DIV, nm::Complex64, int8_t>, fun<EW_DIV, nm::Complex64, int16_t>, fun<EW_DIV, nm::Complex64, int32_t>,										\
+				fun<EW_DIV, nm::Complex64, int64_t>, fun<EW_DIV, nm::Complex64, float32_t>, fun<EW_DIV, nm::Complex64, float64_t>, fun<EW_DIV, nm::Complex64, nm::Complex64>,				\
+				fun<EW_DIV, nm::Complex64, nm::Complex128>, fun<EW_DIV, nm::Complex64, nm::Rational32>, fun<EW_DIV, nm::Complex64, nm::Rational64>,																	\
+				fun<EW_DIV, nm::Complex64, nm::Rational128>, NULL},																																																									\
+																																																																																						\
+			{fun<EW_DIV, nm::Complex128, uint8_t>, fun<EW_DIV, nm::Complex128, int8_t>, fun<EW_DIV, nm::Complex128, int16_t>, fun<EW_DIV, nm::Complex128, int32_t>,								\
+				fun<EW_DIV, nm::Complex128, int64_t>, fun<EW_DIV, nm::Complex128, float32_t>, fun<EW_DIV, nm::Complex128, float64_t>, fun<EW_DIV, nm::Complex128, nm::Complex64>,		\
+				fun<EW_DIV, nm::Complex128, nm::Complex128>,	fun<EW_DIV, nm::Complex128, nm::Rational32>, fun<EW_DIV, nm::Complex128, nm::Rational64>,															\
+				fun<EW_DIV, nm::Complex128, nm::Rational128>, NULL},																																																								\
+																																																																																						\
+			{fun<EW_DIV, nm::Rational32, uint8_t>, fun<EW_DIV, nm::Rational32, int8_t>, fun<EW_DIV, nm::Rational32, int16_t>, fun<EW_DIV, nm::Rational32, int32_t>,								\
+				fun<EW_DIV, nm::Rational32, int64_t>, NULL, NULL, NULL, NULL, fun<EW_DIV, nm::Rational32, nm::Rational32>, fun<EW_DIV, nm::Rational32, nm::Rational64>,							\
+				fun<EW_DIV, nm::Rational32, nm::Rational128>, NULL},																																																								\
+																																																																																						\
+			{fun<EW_DIV, nm::Rational64, uint8_t>, fun<EW_DIV, nm::Rational64, int8_t>, fun<EW_DIV, nm::Rational64, int16_t>, fun<EW_DIV, nm::Rational64, int32_t>,								\
+				fun<EW_DIV, nm::Rational64, int64_t>, NULL, NULL, NULL, NULL, fun<EW_DIV, nm::Rational64, nm::Rational32>, fun<EW_DIV, nm::Rational64, nm::Rational64>,							\
+				fun<EW_DIV, nm::Rational64, nm::Rational128>, NULL},																																																								\
+																																																																																						\
+			{fun<EW_DIV, nm::Rational128, uint8_t>, fun<EW_DIV, nm::Rational128, int8_t>, fun<EW_DIV, nm::Rational128, int16_t>, fun<EW_DIV, nm::Rational128, int32_t>,						\
+				fun<EW_DIV, nm::Rational128, int64_t>, NULL, NULL, NULL, NULL, fun<EW_DIV, nm::Rational128, nm::Rational32>, fun<EW_DIV, nm::Rational128, nm::Rational64>,					\
+				fun<EW_DIV, nm::Rational128, nm::Rational128>, NULL},																																																								\
+																																																																																						\
+			{NULL, NULL, NULL, NULL, NULL, NULL, NULL, NULL, NULL, NULL, NULL, NULL, fun<EW_DIV, nm::RubyObject, nm::RubyObject>}																									\
 		},																																																																																			\
 																																																																																						\
 		{																																																																																				\
 			{fun<EW_MOD, uint8_t, uint8_t>, fun<EW_MOD, uint8_t, int8_t>, fun<EW_MOD, uint8_t, int16_t>, fun<EW_MOD, uint8_t, int32_t>, fun<EW_MOD, uint8_t, int64_t>,						\
-				fun<EW_MOD, uint8_t, float32_t>, fun<EW_MOD, uint8_t, float64_t>, fun<EW_MOD, uint8_t, Complex64>, fun<EW_MOD, uint8_t, Complex128>,																\
-				fun<EW_MOD, uint8_t, Rational32>, fun<EW_MOD, uint8_t, Rational64>, fun<EW_MOD, uint8_t, Rational128>, NULL},																												\
+				fun<EW_MOD, uint8_t, float32_t>, fun<EW_MOD, uint8_t, float64_t>, fun<EW_MOD, uint8_t, nm::Complex64>, fun<EW_MOD, uint8_t, nm::Complex128>,												\
+				fun<EW_MOD, uint8_t, nm::Rational32>, fun<EW_MOD, uint8_t, nm::Rational64>, fun<EW_MOD, uint8_t, nm::Rational128>, NULL},																						\
 																																																																																						\
 			{fun<EW_MOD, int8_t, uint8_t>, fun<EW_MOD, int8_t, int8_t>, fun<EW_MOD, int8_t, int16_t>, fun<EW_MOD, int8_t, int32_t>, fun<EW_MOD, int8_t, int64_t>,									\
-				fun<EW_MOD, int8_t, float32_t>, fun<EW_MOD, int8_t, float64_t>, fun<EW_MOD, int8_t, Complex64>, fun<EW_MOD, int8_t, Complex128>,																		\
-				fun<EW_MOD, int8_t, Rational32>, fun<EW_MOD, int8_t, Rational64>, fun<EW_MOD, int8_t, Rational128>, NULL},																													\
+				fun<EW_MOD, int8_t, float32_t>, fun<EW_MOD, int8_t, float64_t>, fun<EW_MOD, int8_t, nm::Complex64>, fun<EW_MOD, int8_t, nm::Complex128>,														\
+				fun<EW_MOD, int8_t, nm::Rational32>, fun<EW_MOD, int8_t, nm::Rational64>, fun<EW_MOD, int8_t, nm::Rational128>, NULL},																							\
 																																																																																						\
 			{fun<EW_MOD, int16_t, uint8_t>, fun<EW_MOD, int16_t, int8_t>, fun<EW_MOD, int16_t, int16_t>, fun<EW_MOD, int16_t, int32_t>, fun<EW_MOD, int16_t, int64_t>,						\
-				fun<EW_MOD, int16_t, float32_t>, fun<EW_MOD, int16_t, float64_t>, fun<EW_MOD, int16_t, Complex64>, fun<EW_MOD, int16_t, Complex128>,																\
-				fun<EW_MOD, int16_t, Rational32>, fun<EW_MOD, int16_t, Rational64>, fun<EW_MOD, int16_t, Rational128>, NULL},																												\
+				fun<EW_MOD, int16_t, float32_t>, fun<EW_MOD, int16_t, float64_t>, fun<EW_MOD, int16_t, nm::Complex64>, fun<EW_MOD, int16_t, nm::Complex128>,												\
+				fun<EW_MOD, int16_t, nm::Rational32>, fun<EW_MOD, int16_t, nm::Rational64>, fun<EW_MOD, int16_t, nm::Rational128>, NULL},																						\
 																																																																																						\
 			{fun<EW_MOD, int32_t, uint8_t>, fun<EW_MOD, int32_t, int8_t>, fun<EW_MOD, int32_t, int16_t>, fun<EW_MOD, int32_t, int32_t>, fun<EW_MOD, int32_t, int64_t>,						\
-				fun<EW_MOD, int32_t, float32_t>, fun<EW_MOD, int32_t, float64_t>, fun<EW_MOD, int32_t, Complex64>, fun<EW_MOD, int32_t, Complex128>,																\
-				fun<EW_MOD, int32_t, Rational32>, fun<EW_MOD, int32_t, Rational64>, fun<EW_MOD, int32_t, Rational128>, NULL},																												\
+				fun<EW_MOD, int32_t, float32_t>, fun<EW_MOD, int32_t, float64_t>, fun<EW_MOD, int32_t, nm::Complex64>, fun<EW_MOD, int32_t, nm::Complex128>,												\
+				fun<EW_MOD, int32_t, nm::Rational32>, fun<EW_MOD, int32_t, nm::Rational64>, fun<EW_MOD, int32_t, nm::Rational128>, NULL},																						\
 																																																																																						\
 			{fun<EW_MOD, int64_t, uint8_t>, fun<EW_MOD, int64_t, int8_t>, fun<EW_MOD, int64_t, int16_t>, fun<EW_MOD, int64_t, int32_t>, fun<EW_MOD, int64_t, int64_t>,						\
-				fun<EW_MOD, int64_t, float32_t>, fun<EW_MOD, int64_t, float64_t>, fun<EW_MOD, int64_t, Complex64>, fun<EW_MOD, int64_t, Complex128>,																\
-				fun<EW_MOD, int64_t, Rational32>, fun<EW_MOD, int64_t, Rational64>, fun<EW_MOD, int64_t, Rational128>, NULL}, 																											\
+				fun<EW_MOD, int64_t, float32_t>, fun<EW_MOD, int64_t, float64_t>, fun<EW_MOD, int64_t, nm::Complex64>, fun<EW_MOD, int64_t, nm::Complex128>,												\
+				fun<EW_MOD, int64_t, nm::Rational32>, fun<EW_MOD, int64_t, nm::Rational64>, fun<EW_MOD, int64_t, nm::Rational128>, NULL}, 																					\
 																																																																																						\
 			{fun<EW_MOD, float32_t, uint8_t>, fun<EW_MOD, float32_t, int8_t>, fun<EW_MOD, float32_t, int16_t>, fun<EW_MOD, float32_t, int32_t>, fun<EW_MOD, float32_t, int64_t>,	\
-				fun<EW_MOD, float32_t, float32_t>, fun<EW_MOD, float32_t, float64_t>, fun<EW_MOD, float32_t, Complex64>, fun<EW_MOD, float32_t, Complex128>,												\
-				fun<EW_MOD, float32_t, Rational32>, fun<EW_MOD, float32_t, Rational64>, fun<EW_MOD, float32_t, Rational128>, NULL},																									\
+				fun<EW_MOD, float32_t, float32_t>, fun<EW_MOD, float32_t, float64_t>, fun<EW_MOD, float32_t, nm::Complex64>, fun<EW_MOD, float32_t, nm::Complex128>,								\
+				fun<EW_MOD, float32_t, nm::Rational32>, fun<EW_MOD, float32_t, nm::Rational64>, fun<EW_MOD, float32_t, nm::Rational128>, NULL},																			\
 																																																																																						\
 			{fun<EW_MOD, float64_t, uint8_t>, fun<EW_MOD, float64_t, int8_t>, fun<EW_MOD, float64_t, int16_t>, fun<EW_MOD, float64_t, int32_t>, fun<EW_MOD, float64_t, int64_t>,	\
-				fun<EW_MOD, float64_t, float32_t>, fun<EW_MOD, float64_t, float64_t>, fun<EW_MOD, float64_t, Complex64>, fun<EW_MOD, float64_t, Complex128>,												\
-				fun<EW_MOD, float64_t, Rational32>, fun<EW_MOD, float64_t, Rational64>, fun<EW_MOD, float64_t, Rational128>, NULL},																									\
-																																																																																						\
-			{fun<EW_MOD, Complex64, uint8_t>, fun<EW_MOD, Complex64, int8_t>, fun<EW_MOD, Complex64, int16_t>, fun<EW_MOD, Complex64, int32_t>, fun<EW_MOD, Complex64, int64_t>,	\
-				fun<EW_MOD, Complex64, float32_t>, fun<EW_MOD, Complex64, float64_t>, fun<EW_MOD, Complex64, Complex64>, fun<EW_MOD, Complex64, Complex128>,												\
-				fun<EW_MOD, Complex64, Rational32>, fun<EW_MOD, Complex64, Rational64>, fun<EW_MOD, Complex64, Rational128>, NULL},																									\
-																																																																																						\
-			{fun<EW_MOD, Complex128, uint8_t>, fun<EW_MOD, Complex128, int8_t>, fun<EW_MOD, Complex128, int16_t>, fun<EW_MOD, Complex128, int32_t>,																\
-				fun<EW_MOD, Complex128, int64_t>, fun<EW_MOD, Complex128, float32_t>, fun<EW_MOD, Complex128, float64_t>, fun<EW_MOD, Complex128, Complex64>,												\
-				fun<EW_MOD, Complex128, Complex128>,	fun<EW_MOD, Complex128, Rational32>, fun<EW_MOD, Complex128, Rational64>, fun<EW_MOD, Complex128, Rational128>, NULL},				\
-																																																																																						\
-			{fun<EW_MOD, Rational32, uint8_t>, fun<EW_MOD, Rational32, int8_t>, fun<EW_MOD, Rational32, int16_t>, fun<EW_MOD, Rational32, int32_t>,																\
-				fun<EW_MOD, Rational32, int64_t>, NULL, NULL, NULL, NULL, fun<EW_MOD, Rational32, Rational32>, fun<EW_MOD, Rational32, Rational64>,																	\
-				fun<EW_MOD, Rational32, Rational128>, NULL},																																																												\
-																																																																																						\
-			{fun<EW_MOD, Rational64, uint8_t>, fun<EW_MOD, Rational64, int8_t>, fun<EW_MOD, Rational64, int16_t>, fun<EW_MOD, Rational64, int32_t>,																\
-				fun<EW_MOD, Rational64, int64_t>, NULL, NULL, NULL, NULL, fun<EW_MOD, Rational64, Rational32>, fun<EW_MOD, Rational64, Rational64>,																	\
-				fun<EW_MOD, Rational64, Rational128>, NULL},																																																												\
-																																																																																						\
-			{fun<EW_MOD, Rational128, uint8_t>, fun<EW_MOD, Rational128, int8_t>, fun<EW_MOD, Rational128, int16_t>, fun<EW_MOD, Rational128, int32_t>,														\
-				fun<EW_MOD, Rational128, int64_t>, NULL, NULL, NULL, NULL, fun<EW_MOD, Rational128, Rational32>, fun<EW_MOD, Rational128, Rational64>,															\
-				fun<EW_MOD, Rational128, Rational128>, NULL},																																																												\
-																																																																																						\
-			{NULL, NULL, NULL, NULL, NULL, NULL, NULL, NULL, NULL, NULL, NULL, NULL, fun<EW_MOD, RubyObject, RubyObject>}																													\
+				fun<EW_MOD, float64_t, float32_t>, fun<EW_MOD, float64_t, float64_t>, fun<EW_MOD, float64_t, nm::Complex64>, fun<EW_MOD, float64_t, nm::Complex128>,								\
+				fun<EW_MOD, float64_t, nm::Rational32>, fun<EW_MOD, float64_t, nm::Rational64>, fun<EW_MOD, float64_t, nm::Rational128>, NULL},																			\
+																																																																																						\
+			{fun<EW_MOD, nm::Complex64, uint8_t>, fun<EW_MOD, nm::Complex64, int8_t>, fun<EW_MOD, nm::Complex64, int16_t>, fun<EW_MOD, nm::Complex64, int32_t>,										\
+				fun<EW_MOD, nm::Complex64, int64_t>, fun<EW_MOD, nm::Complex64, float32_t>, fun<EW_MOD, nm::Complex64, float64_t>, fun<EW_MOD, nm::Complex64, nm::Complex64>,				\
+				fun<EW_MOD, nm::Complex64, nm::Complex128>, fun<EW_MOD, nm::Complex64, nm::Rational32>, fun<EW_MOD, nm::Complex64, nm::Rational64>,																	\
+				fun<EW_MOD, nm::Complex64, nm::Rational128>, NULL},																																																									\
+																																																																																						\
+			{fun<EW_MOD, nm::Complex128, uint8_t>, fun<EW_MOD, nm::Complex128, int8_t>, fun<EW_MOD, nm::Complex128, int16_t>, fun<EW_MOD, nm::Complex128, int32_t>,								\
+				fun<EW_MOD, nm::Complex128, int64_t>, fun<EW_MOD, nm::Complex128, float32_t>, fun<EW_MOD, nm::Complex128, float64_t>, fun<EW_MOD, nm::Complex128, nm::Complex64>,		\
+				fun<EW_MOD, nm::Complex128, nm::Complex128>,	fun<EW_MOD, nm::Complex128, nm::Rational32>, fun<EW_MOD, nm::Complex128, nm::Rational64>,															\
+				fun<EW_MOD, nm::Complex128, nm::Rational128>, NULL},																																																								\
+																																																																																						\
+			{fun<EW_MOD, nm::Rational32, uint8_t>, fun<EW_MOD, nm::Rational32, int8_t>, fun<EW_MOD, nm::Rational32, int16_t>, fun<EW_MOD, nm::Rational32, int32_t>,								\
+				fun<EW_MOD, nm::Rational32, int64_t>, NULL, NULL, NULL, NULL, fun<EW_MOD, nm::Rational32, nm::Rational32>, fun<EW_MOD, nm::Rational32, nm::Rational64>,							\
+				fun<EW_MOD, nm::Rational32, nm::Rational128>, NULL},																																																								\
+																																																																																						\
+			{fun<EW_MOD, nm::Rational64, uint8_t>, fun<EW_MOD, nm::Rational64, int8_t>, fun<EW_MOD, nm::Rational64, int16_t>, fun<EW_MOD, nm::Rational64, int32_t>,								\
+				fun<EW_MOD, nm::Rational64, int64_t>, NULL, NULL, NULL, NULL, fun<EW_MOD, nm::Rational64, nm::Rational32>, fun<EW_MOD, nm::Rational64, nm::Rational64>,							\
+				fun<EW_MOD, nm::Rational64, nm::Rational128>, NULL},																																																								\
+																																																																																						\
+			{fun<EW_MOD, nm::Rational128, uint8_t>, fun<EW_MOD, nm::Rational128, int8_t>, fun<EW_MOD, nm::Rational128, int16_t>, fun<EW_MOD, nm::Rational128, int32_t>,						\
+				fun<EW_MOD, nm::Rational128, int64_t>, NULL, NULL, NULL, NULL, fun<EW_MOD, nm::Rational128, nm::Rational32>, fun<EW_MOD, nm::Rational128, nm::Rational64>,					\
+				fun<EW_MOD, nm::Rational128, nm::Rational128>, NULL},																																																								\
+																																																																																						\
+			{NULL, NULL, NULL, NULL, NULL, NULL, NULL, NULL, NULL, NULL, NULL, NULL, fun<EW_MOD, nm::RubyObject, nm::RubyObject>}																									\
 		}																																																																																				\
 	};
 
-<<<<<<< HEAD
 /*
  * Defines a static array that holds function pointers to left dtype, right
  * dtype, and itype templated versions of the specified function.
  */
 #define LRI_DTYPE_TEMPLATE_TABLE(fun, ret, ...) NAMED_LRI_DTYPE_TEMPLATE_TABLE(ttable, fun, ret, __VA_ARGS__)
 
-#define NAMED_LRI_DTYPE_TEMPLATE_TABLE(name,  fun,  ret,  ...) \
-	static ret (*(name)[NUM_DTYPES][NUM_DTYPES][NUM_ITYPES])(__VA_ARGS__) = { \
-		{ \
-		  {fun<uint8_t, uint8_t, uint8_t>, fun<uint8_t, uint8_t, uint16_t>, fun<uint8_t, uint8_t, uint32_t>, fun<uint8_t, uint8_t, uint64_t> },  \
-		  {fun<uint8_t, int8_t, uint8_t>, fun<uint8_t, int8_t, uint16_t>, fun<uint8_t, int8_t, uint32_t>, fun<uint8_t, int8_t, uint64_t> },  \
-		  {fun<uint8_t, int16_t, uint8_t>, fun<uint8_t, int16_t, uint16_t>, fun<uint8_t, int16_t, uint32_t>, fun<uint8_t, int16_t, uint64_t> },  \
-		  {fun<uint8_t, int32_t, uint8_t>, fun<uint8_t, int32_t, uint16_t>, fun<uint8_t, int32_t, uint32_t>, fun<uint8_t, int32_t, uint64_t> },  \
-		  {fun<uint8_t, int64_t, uint8_t>, fun<uint8_t, int64_t, uint16_t>, fun<uint8_t, int64_t, uint32_t>, fun<uint8_t, int64_t, uint64_t> },  \
-		  {fun<uint8_t, float32_t, uint8_t>, fun<uint8_t, float32_t, uint16_t>, fun<uint8_t, float32_t, uint32_t>, fun<uint8_t, float32_t, uint64_t> },  \
-		  {fun<uint8_t, float64_t, uint8_t>, fun<uint8_t, float64_t, uint16_t>, fun<uint8_t, float64_t, uint32_t>, fun<uint8_t, float64_t, uint64_t> },  \
-		  {fun<uint8_t, Complex64, uint8_t>, fun<uint8_t, Complex64, uint16_t>, fun<uint8_t, Complex64, uint32_t>, fun<uint8_t, Complex64, uint64_t> },  \
-		  {fun<uint8_t, Complex128, uint8_t>, fun<uint8_t, Complex128, uint16_t>, fun<uint8_t, Complex128, uint32_t>, fun<uint8_t, Complex128, uint64_t> },  \
-		  {fun<uint8_t, Rational32, uint8_t>, fun<uint8_t, Rational32, uint16_t>, fun<uint8_t, Rational32, uint32_t>, fun<uint8_t, Rational32, uint64_t> },  \
-		  {fun<uint8_t, Rational64, uint8_t>, fun<uint8_t, Rational64, uint16_t>, fun<uint8_t, Rational64, uint32_t>, fun<uint8_t, Rational64, uint64_t> },  \
-		  {fun<uint8_t, Rational128, uint8_t>, fun<uint8_t, Rational128, uint16_t>, fun<uint8_t, Rational128, uint32_t>, fun<uint8_t, Rational128, uint64_t> },  \
-		  {fun<uint8_t, RubyObject, uint8_t>, fun<uint8_t, RubyObject, uint16_t>, fun<uint8_t, RubyObject, uint32_t>, fun<uint8_t, RubyObject, uint64_t> } \
-		},  \
-		{   \
-		  {fun<int8_t, uint8_t, uint8_t>, fun<int8_t, uint8_t, uint16_t>, fun<int8_t, uint8_t, uint32_t>, fun<int8_t, uint8_t, uint64_t> },  \
-		  {fun<int8_t, int8_t, uint8_t>, fun<int8_t, int8_t, uint16_t>, fun<int8_t, int8_t, uint32_t>, fun<int8_t, int8_t, uint64_t> },  \
-		  {fun<int8_t, int16_t, uint8_t>, fun<int8_t, int16_t, uint16_t>, fun<int8_t, int16_t, uint32_t>, fun<int8_t, int16_t, uint64_t> },  \
-		  {fun<int8_t, int32_t, uint8_t>, fun<int8_t, int32_t, uint16_t>, fun<int8_t, int32_t, uint32_t>, fun<int8_t, int32_t, uint64_t> },  \
-		  {fun<int8_t, int64_t, uint8_t>, fun<int8_t, int64_t, uint16_t>, fun<int8_t, int64_t, uint32_t>, fun<int8_t, int64_t, uint64_t> },  \
-		  {fun<int8_t, float32_t, uint8_t>, fun<int8_t, float32_t, uint16_t>, fun<int8_t, float32_t, uint32_t>, fun<int8_t, float32_t, uint64_t> },  \
-		  {fun<int8_t, float64_t, uint8_t>, fun<int8_t, float64_t, uint16_t>, fun<int8_t, float64_t, uint32_t>, fun<int8_t, float64_t, uint64_t> },  \
-		  {fun<int8_t, Complex64, uint8_t>, fun<int8_t, Complex64, uint16_t>, fun<int8_t, Complex64, uint32_t>, fun<int8_t, Complex64, uint64_t> },  \
-		  {fun<int8_t, Complex128, uint8_t>, fun<int8_t, Complex128, uint16_t>, fun<int8_t, Complex128, uint32_t>, fun<int8_t, Complex128, uint64_t> },  \
-		  {fun<int8_t, Rational32, uint8_t>, fun<int8_t, Rational32, uint16_t>, fun<int8_t, Rational32, uint32_t>, fun<int8_t, Rational32, uint64_t> },  \
-		  {fun<int8_t, Rational64, uint8_t>, fun<int8_t, Rational64, uint16_t>, fun<int8_t, Rational64, uint32_t>, fun<int8_t, Rational64, uint64_t> },  \
-		  {fun<int8_t, Rational128, uint8_t>, fun<int8_t, Rational128, uint16_t>, fun<int8_t, Rational128, uint32_t>, fun<int8_t, Rational128, uint64_t> },  \
-		  {fun<int8_t, RubyObject, uint8_t>, fun<int8_t, RubyObject, uint16_t>, fun<int8_t, RubyObject, uint32_t>, fun<int8_t, RubyObject, uint64_t> } \
-		},  \
-		{{fun<int16_t, uint8_t, uint8_t>, fun<int16_t, uint8_t, uint16_t>, fun<int16_t, uint8_t, uint32_t>, fun<int16_t, uint8_t, uint64_t> }, {fun<int16_t, int8_t, uint8_t>, fun<int16_t, int8_t, uint16_t>, fun<int16_t, int8_t, uint32_t>, fun<int16_t, int8_t, uint64_t> }, {fun<int16_t, int16_t, uint8_t>, fun<int16_t, int16_t, uint16_t>, fun<int16_t, int16_t, uint32_t>, fun<int16_t, int16_t, uint64_t> }, {fun<int16_t, int32_t, uint8_t>, fun<int16_t, int32_t, uint16_t>, fun<int16_t, int32_t, uint32_t>, fun<int16_t, int32_t, uint64_t> }, {fun<int16_t, int64_t, uint8_t>, fun<int16_t, int64_t, uint16_t>, fun<int16_t, int64_t, uint32_t>, fun<int16_t, int64_t, uint64_t> }, {fun<int16_t, float32_t, uint8_t>, fun<int16_t, float32_t, uint16_t>, fun<int16_t, float32_t, uint32_t>, fun<int16_t, float32_t, uint64_t> }, {fun<int16_t, float64_t, uint8_t>, fun<int16_t, float64_t, uint16_t>, fun<int16_t, float64_t, uint32_t>, fun<int16_t, float64_t, uint64_t> }, {fun<int16_t, Complex64, uint8_t>, fun<int16_t, Complex64, uint16_t>, fun<int16_t, Complex64, uint32_t>, fun<int16_t, Complex64, uint64_t> }, {fun<int16_t, Complex128, uint8_t>, fun<int16_t, Complex128, uint16_t>, fun<int16_t, Complex128, uint32_t>, fun<int16_t, Complex128, uint64_t> }, {fun<int16_t, Rational32, uint8_t>, fun<int16_t, Rational32, uint16_t>, fun<int16_t, Rational32, uint32_t>, fun<int16_t, Rational32, uint64_t> }, {fun<int16_t, Rational64, uint8_t>, fun<int16_t, Rational64, uint16_t>, fun<int16_t, Rational64, uint32_t>, fun<int16_t, Rational64, uint64_t> }, {fun<int16_t, Rational128, uint8_t>, fun<int16_t, Rational128, uint16_t>, fun<int16_t, Rational128, uint32_t>, fun<int16_t, Rational128, uint64_t> }, {fun<int16_t, RubyObject, uint8_t>, fun<int16_t, RubyObject, uint16_t>, fun<int16_t, RubyObject, uint32_t>, fun<int16_t, RubyObject, uint64_t> }},  \
-		{{fun<int32_t, uint8_t, uint8_t>, fun<int32_t, uint8_t, uint16_t>, fun<int32_t, uint8_t, uint32_t>, fun<int32_t, uint8_t, uint64_t> }, {fun<int32_t, int8_t, uint8_t>, fun<int32_t, int8_t, uint16_t>, fun<int32_t, int8_t, uint32_t>, fun<int32_t, int8_t, uint64_t> }, {fun<int32_t, int16_t, uint8_t>, fun<int32_t, int16_t, uint16_t>, fun<int32_t, int16_t, uint32_t>, fun<int32_t, int16_t, uint64_t> }, {fun<int32_t, int32_t, uint8_t>, fun<int32_t, int32_t, uint16_t>, fun<int32_t, int32_t, uint32_t>, fun<int32_t, int32_t, uint64_t> }, {fun<int32_t, int64_t, uint8_t>, fun<int32_t, int64_t, uint16_t>, fun<int32_t, int64_t, uint32_t>, fun<int32_t, int64_t, uint64_t> }, {fun<int32_t, float32_t, uint8_t>, fun<int32_t, float32_t, uint16_t>, fun<int32_t, float32_t, uint32_t>, fun<int32_t, float32_t, uint64_t> }, {fun<int32_t, float64_t, uint8_t>, fun<int32_t, float64_t, uint16_t>, fun<int32_t, float64_t, uint32_t>, fun<int32_t, float64_t, uint64_t> }, {fun<int32_t, Complex64, uint8_t>, fun<int32_t, Complex64, uint16_t>, fun<int32_t, Complex64, uint32_t>, fun<int32_t, Complex64, uint64_t> }, {fun<int32_t, Complex128, uint8_t>, fun<int32_t, Complex128, uint16_t>, fun<int32_t, Complex128, uint32_t>, fun<int32_t, Complex128, uint64_t> }, {fun<int32_t, Rational32, uint8_t>, fun<int32_t, Rational32, uint16_t>, fun<int32_t, Rational32, uint32_t>, fun<int32_t, Rational32, uint64_t> }, {fun<int32_t, Rational64, uint8_t>, fun<int32_t, Rational64, uint16_t>, fun<int32_t, Rational64, uint32_t>, fun<int32_t, Rational64, uint64_t> }, {fun<int32_t, Rational128, uint8_t>, fun<int32_t, Rational128, uint16_t>, fun<int32_t, Rational128, uint32_t>, fun<int32_t, Rational128, uint64_t> }, {fun<int32_t, RubyObject, uint8_t>, fun<int32_t, RubyObject, uint16_t>, fun<int32_t, RubyObject, uint32_t>, fun<int32_t, RubyObject, uint64_t> }},  \
-		{{fun<int64_t, uint8_t, uint8_t>, fun<int64_t, uint8_t, uint16_t>, fun<int64_t, uint8_t, uint32_t>, fun<int64_t, uint8_t, uint64_t> }, {fun<int64_t, int8_t, uint8_t>, fun<int64_t, int8_t, uint16_t>, fun<int64_t, int8_t, uint32_t>, fun<int64_t, int8_t, uint64_t> }, {fun<int64_t, int16_t, uint8_t>, fun<int64_t, int16_t, uint16_t>, fun<int64_t, int16_t, uint32_t>, fun<int64_t, int16_t, uint64_t> }, {fun<int64_t, int32_t, uint8_t>, fun<int64_t, int32_t, uint16_t>, fun<int64_t, int32_t, uint32_t>, fun<int64_t, int32_t, uint64_t> }, {fun<int64_t, int64_t, uint8_t>, fun<int64_t, int64_t, uint16_t>, fun<int64_t, int64_t, uint32_t>, fun<int64_t, int64_t, uint64_t> }, {fun<int64_t, float32_t, uint8_t>, fun<int64_t, float32_t, uint16_t>, fun<int64_t, float32_t, uint32_t>, fun<int64_t, float32_t, uint64_t> }, {fun<int64_t, float64_t, uint8_t>, fun<int64_t, float64_t, uint16_t>, fun<int64_t, float64_t, uint32_t>, fun<int64_t, float64_t, uint64_t> }, {fun<int64_t, Complex64, uint8_t>, fun<int64_t, Complex64, uint16_t>, fun<int64_t, Complex64, uint32_t>, fun<int64_t, Complex64, uint64_t> }, {fun<int64_t, Complex128, uint8_t>, fun<int64_t, Complex128, uint16_t>, fun<int64_t, Complex128, uint32_t>, fun<int64_t, Complex128, uint64_t> }, {fun<int64_t, Rational32, uint8_t>, fun<int64_t, Rational32, uint16_t>, fun<int64_t, Rational32, uint32_t>, fun<int64_t, Rational32, uint64_t> }, {fun<int64_t, Rational64, uint8_t>, fun<int64_t, Rational64, uint16_t>, fun<int64_t, Rational64, uint32_t>, fun<int64_t, Rational64, uint64_t> }, {fun<int64_t, Rational128, uint8_t>, fun<int64_t, Rational128, uint16_t>, fun<int64_t, Rational128, uint32_t>, fun<int64_t, Rational128, uint64_t> }, {fun<int64_t, RubyObject, uint8_t>, fun<int64_t, RubyObject, uint16_t>, fun<int64_t, RubyObject, uint32_t>, fun<int64_t, RubyObject, uint64_t> }},  \
-		{{fun<float32_t, uint8_t, uint8_t>, fun<float32_t, uint8_t, uint16_t>, fun<float32_t, uint8_t, uint32_t>, fun<float32_t, uint8_t, uint64_t> }, {fun<float32_t, int8_t, uint8_t>, fun<float32_t, int8_t, uint16_t>, fun<float32_t, int8_t, uint32_t>, fun<float32_t, int8_t, uint64_t> }, {fun<float32_t, int16_t, uint8_t>, fun<float32_t, int16_t, uint16_t>, fun<float32_t, int16_t, uint32_t>, fun<float32_t, int16_t, uint64_t> }, {fun<float32_t, int32_t, uint8_t>, fun<float32_t, int32_t, uint16_t>, fun<float32_t, int32_t, uint32_t>, fun<float32_t, int32_t, uint64_t> }, {fun<float32_t, int64_t, uint8_t>, fun<float32_t, int64_t, uint16_t>, fun<float32_t, int64_t, uint32_t>, fun<float32_t, int64_t, uint64_t> }, {fun<float32_t, float32_t, uint8_t>, fun<float32_t, float32_t, uint16_t>, fun<float32_t, float32_t, uint32_t>, fun<float32_t, float32_t, uint64_t> }, {fun<float32_t, float64_t, uint8_t>, fun<float32_t, float64_t, uint16_t>, fun<float32_t, float64_t, uint32_t>, fun<float32_t, float64_t, uint64_t> }, {fun<float32_t, Complex64, uint8_t>, fun<float32_t, Complex64, uint16_t>, fun<float32_t, Complex64, uint32_t>, fun<float32_t, Complex64, uint64_t> }, {fun<float32_t, Complex128, uint8_t>, fun<float32_t, Complex128, uint16_t>, fun<float32_t, Complex128, uint32_t>, fun<float32_t, Complex128, uint64_t> }, {fun<float32_t, Rational32, uint8_t>, fun<float32_t, Rational32, uint16_t>, fun<float32_t, Rational32, uint32_t>, fun<float32_t, Rational32, uint64_t> }, {fun<float32_t, Rational64, uint8_t>, fun<float32_t, Rational64, uint16_t>, fun<float32_t, Rational64, uint32_t>, fun<float32_t, Rational64, uint64_t> }, {fun<float32_t, Rational128, uint8_t>, fun<float32_t, Rational128, uint16_t>, fun<float32_t, Rational128, uint32_t>, fun<float32_t, Rational128, uint64_t> }, {fun<float32_t, RubyObject, uint8_t>, fun<float32_t, RubyObject, uint16_t>, fun<float32_t, RubyObject, uint32_t>, fun<float32_t, RubyObject, uint64_t> }},  \
-		{{fun<float64_t, uint8_t, uint8_t>, fun<float64_t, uint8_t, uint16_t>, fun<float64_t, uint8_t, uint32_t>, fun<float64_t, uint8_t, uint64_t> }, {fun<float64_t, int8_t, uint8_t>, fun<float64_t, int8_t, uint16_t>, fun<float64_t, int8_t, uint32_t>, fun<float64_t, int8_t, uint64_t> }, {fun<float64_t, int16_t, uint8_t>, fun<float64_t, int16_t, uint16_t>, fun<float64_t, int16_t, uint32_t>, fun<float64_t, int16_t, uint64_t> }, {fun<float64_t, int32_t, uint8_t>, fun<float64_t, int32_t, uint16_t>, fun<float64_t, int32_t, uint32_t>, fun<float64_t, int32_t, uint64_t> }, {fun<float64_t, int64_t, uint8_t>, fun<float64_t, int64_t, uint16_t>, fun<float64_t, int64_t, uint32_t>, fun<float64_t, int64_t, uint64_t> }, {fun<float64_t, float32_t, uint8_t>, fun<float64_t, float32_t, uint16_t>, fun<float64_t, float32_t, uint32_t>, fun<float64_t, float32_t, uint64_t> }, {fun<float64_t, float64_t, uint8_t>, fun<float64_t, float64_t, uint16_t>, fun<float64_t, float64_t, uint32_t>, fun<float64_t, float64_t, uint64_t> }, {fun<float64_t, Complex64, uint8_t>, fun<float64_t, Complex64, uint16_t>, fun<float64_t, Complex64, uint32_t>, fun<float64_t, Complex64, uint64_t> }, {fun<float64_t, Complex128, uint8_t>, fun<float64_t, Complex128, uint16_t>, fun<float64_t, Complex128, uint32_t>, fun<float64_t, Complex128, uint64_t> }, {fun<float64_t, Rational32, uint8_t>, fun<float64_t, Rational32, uint16_t>, fun<float64_t, Rational32, uint32_t>, fun<float64_t, Rational32, uint64_t> }, {fun<float64_t, Rational64, uint8_t>, fun<float64_t, Rational64, uint16_t>, fun<float64_t, Rational64, uint32_t>, fun<float64_t, Rational64, uint64_t> }, {fun<float64_t, Rational128, uint8_t>, fun<float64_t, Rational128, uint16_t>, fun<float64_t, Rational128, uint32_t>, fun<float64_t, Rational128, uint64_t> }, {fun<float64_t, RubyObject, uint8_t>, fun<float64_t, RubyObject, uint16_t>, fun<float64_t, RubyObject, uint32_t>, fun<float64_t, RubyObject, uint64_t> }},  \
-		{{fun<Complex64, uint8_t, uint8_t>, fun<Complex64, uint8_t, uint16_t>, fun<Complex64, uint8_t, uint32_t>, fun<Complex64, uint8_t, uint64_t> }, {fun<Complex64, int8_t, uint8_t>, fun<Complex64, int8_t, uint16_t>, fun<Complex64, int8_t, uint32_t>, fun<Complex64, int8_t, uint64_t> }, {fun<Complex64, int16_t, uint8_t>, fun<Complex64, int16_t, uint16_t>, fun<Complex64, int16_t, uint32_t>, fun<Complex64, int16_t, uint64_t> }, {fun<Complex64, int32_t, uint8_t>, fun<Complex64, int32_t, uint16_t>, fun<Complex64, int32_t, uint32_t>, fun<Complex64, int32_t, uint64_t> }, {fun<Complex64, int64_t, uint8_t>, fun<Complex64, int64_t, uint16_t>, fun<Complex64, int64_t, uint32_t>, fun<Complex64, int64_t, uint64_t> }, {fun<Complex64, float32_t, uint8_t>, fun<Complex64, float32_t, uint16_t>, fun<Complex64, float32_t, uint32_t>, fun<Complex64, float32_t, uint64_t> }, {fun<Complex64, float64_t, uint8_t>, fun<Complex64, float64_t, uint16_t>, fun<Complex64, float64_t, uint32_t>, fun<Complex64, float64_t, uint64_t> }, {fun<Complex64, Complex64, uint8_t>, fun<Complex64, Complex64, uint16_t>, fun<Complex64, Complex64, uint32_t>, fun<Complex64, Complex64, uint64_t> }, {fun<Complex64, Complex128, uint8_t>, fun<Complex64, Complex128, uint16_t>, fun<Complex64, Complex128, uint32_t>, fun<Complex64, Complex128, uint64_t> }, {fun<Complex64, Rational32, uint8_t>, fun<Complex64, Rational32, uint16_t>, fun<Complex64, Rational32, uint32_t>, fun<Complex64, Rational32, uint64_t> }, {fun<Complex64, Rational64, uint8_t>, fun<Complex64, Rational64, uint16_t>, fun<Complex64, Rational64, uint32_t>, fun<Complex64, Rational64, uint64_t> }, {fun<Complex64, Rational128, uint8_t>, fun<Complex64, Rational128, uint16_t>, fun<Complex64, Rational128, uint32_t>, fun<Complex64, Rational128, uint64_t> }, {fun<Complex64, RubyObject, uint8_t>, fun<Complex64, RubyObject, uint16_t>, fun<Complex64, RubyObject, uint32_t>, fun<Complex64, RubyObject, uint64_t> }},  \
-		{{fun<Complex128, uint8_t, uint8_t>, fun<Complex128, uint8_t, uint16_t>, fun<Complex128, uint8_t, uint32_t>, fun<Complex128, uint8_t, uint64_t> }, {fun<Complex128, int8_t, uint8_t>, fun<Complex128, int8_t, uint16_t>, fun<Complex128, int8_t, uint32_t>, fun<Complex128, int8_t, uint64_t> }, {fun<Complex128, int16_t, uint8_t>, fun<Complex128, int16_t, uint16_t>, fun<Complex128, int16_t, uint32_t>, fun<Complex128, int16_t, uint64_t> }, {fun<Complex128, int32_t, uint8_t>, fun<Complex128, int32_t, uint16_t>, fun<Complex128, int32_t, uint32_t>, fun<Complex128, int32_t, uint64_t> }, {fun<Complex128, int64_t, uint8_t>, fun<Complex128, int64_t, uint16_t>, fun<Complex128, int64_t, uint32_t>, fun<Complex128, int64_t, uint64_t> }, {fun<Complex128, float32_t, uint8_t>, fun<Complex128, float32_t, uint16_t>, fun<Complex128, float32_t, uint32_t>, fun<Complex128, float32_t, uint64_t> }, {fun<Complex128, float64_t, uint8_t>, fun<Complex128, float64_t, uint16_t>, fun<Complex128, float64_t, uint32_t>, fun<Complex128, float64_t, uint64_t> }, {fun<Complex128, Complex64, uint8_t>, fun<Complex128, Complex64, uint16_t>, fun<Complex128, Complex64, uint32_t>, fun<Complex128, Complex64, uint64_t> }, {fun<Complex128, Complex128, uint8_t>, fun<Complex128, Complex128, uint16_t>, fun<Complex128, Complex128, uint32_t>, fun<Complex128, Complex128, uint64_t> }, {fun<Complex128, Rational32, uint8_t>, fun<Complex128, Rational32, uint16_t>, fun<Complex128, Rational32, uint32_t>, fun<Complex128, Rational32, uint64_t> }, {fun<Complex128, Rational64, uint8_t>, fun<Complex128, Rational64, uint16_t>, fun<Complex128, Rational64, uint32_t>, fun<Complex128, Rational64, uint64_t> }, {fun<Complex128, Rational128, uint8_t>, fun<Complex128, Rational128, uint16_t>, fun<Complex128, Rational128, uint32_t>, fun<Complex128, Rational128, uint64_t> }, {fun<Complex128, RubyObject, uint8_t>, fun<Complex128, RubyObject, uint16_t>, fun<Complex128, RubyObject, uint32_t>, fun<Complex128, RubyObject, uint64_t> }},  \
-		{{fun<Rational32, uint8_t, uint8_t>, fun<Rational32, uint8_t, uint16_t>, fun<Rational32, uint8_t, uint32_t>, fun<Rational32, uint8_t, uint64_t> }, {fun<Rational32, int8_t, uint8_t>, fun<Rational32, int8_t, uint16_t>, fun<Rational32, int8_t, uint32_t>, fun<Rational32, int8_t, uint64_t> }, {fun<Rational32, int16_t, uint8_t>, fun<Rational32, int16_t, uint16_t>, fun<Rational32, int16_t, uint32_t>, fun<Rational32, int16_t, uint64_t> }, {fun<Rational32, int32_t, uint8_t>, fun<Rational32, int32_t, uint16_t>, fun<Rational32, int32_t, uint32_t>, fun<Rational32, int32_t, uint64_t> }, {fun<Rational32, int64_t, uint8_t>, fun<Rational32, int64_t, uint16_t>, fun<Rational32, int64_t, uint32_t>, fun<Rational32, int64_t, uint64_t> }, {NULL, NULL, NULL, NULL }, {NULL, NULL, NULL, NULL }, {NULL, NULL, NULL, NULL }, {NULL, NULL, NULL, NULL }, {fun<Rational32, Rational32, uint8_t>, fun<Rational32, Rational32, uint16_t>, fun<Rational32, Rational32, uint32_t>, fun<Rational32, Rational32, uint64_t> }, {fun<Rational32, Rational64, uint8_t>, fun<Rational32, Rational64, uint16_t>, fun<Rational32, Rational64, uint32_t>, fun<Rational32, Rational64, uint64_t> }, {fun<Rational32, Rational128, uint8_t>, fun<Rational32, Rational128, uint16_t>, fun<Rational32, Rational128, uint32_t>, fun<Rational32, Rational128, uint64_t> }, {fun<Rational32, RubyObject, uint8_t>, fun<Rational32, RubyObject, uint16_t>, fun<Rational32, RubyObject, uint32_t>, fun<Rational32, RubyObject, uint64_t>}},  \
-		{{fun<Rational64, uint8_t, uint8_t>, fun<Rational64, uint8_t, uint16_t>, fun<Rational64, uint8_t, uint32_t>, fun<Rational64, uint8_t, uint64_t> }, {fun<Rational64, int8_t, uint8_t>, fun<Rational64, int8_t, uint16_t>, fun<Rational64, int8_t, uint32_t>, fun<Rational64, int8_t, uint64_t> }, {fun<Rational64, int16_t, uint8_t>, fun<Rational64, int16_t, uint16_t>, fun<Rational64, int16_t, uint32_t>, fun<Rational64, int16_t, uint64_t> }, {fun<Rational64, int32_t, uint8_t>, fun<Rational64, int32_t, uint16_t>, fun<Rational64, int32_t, uint32_t>, fun<Rational64, int32_t, uint64_t> }, {fun<Rational64, int64_t, uint8_t>, fun<Rational64, int64_t, uint16_t>, fun<Rational64, int64_t, uint32_t>, fun<Rational64, int64_t, uint64_t> }, {NULL, NULL, NULL, NULL }, {NULL, NULL, NULL, NULL }, {NULL, NULL, NULL, NULL }, {NULL, NULL, NULL, NULL }, {fun<Rational64, Rational32, uint8_t>, fun<Rational64, Rational32, uint16_t>, fun<Rational64, Rational32, uint32_t>, fun<Rational64, Rational32, uint64_t> }, {fun<Rational64, Rational64, uint8_t>, fun<Rational64, Rational64, uint16_t>, fun<Rational64, Rational64, uint32_t>, fun<Rational64, Rational64, uint64_t> }, {fun<Rational64, Rational128, uint8_t>, fun<Rational64, Rational128, uint16_t>, fun<Rational64, Rational128, uint32_t>, fun<Rational64, Rational128, uint64_t> }, {fun<Rational64, RubyObject, uint8_t>, fun<Rational64, RubyObject, uint16_t>, fun<Rational64, RubyObject, uint32_t>, fun<Rational64, RubyObject, uint64_t>}},  \
-		{{fun<Rational128, uint8_t, uint8_t>, fun<Rational128, uint8_t, uint16_t>, fun<Rational128, uint8_t, uint32_t>, fun<Rational128, uint8_t, uint64_t> }, {fun<Rational128, int8_t, uint8_t>, fun<Rational128, int8_t, uint16_t>, fun<Rational128, int8_t, uint32_t>, fun<Rational128, int8_t, uint64_t> }, {fun<Rational128, int16_t, uint8_t>, fun<Rational128, int16_t, uint16_t>, fun<Rational128, int16_t, uint32_t>, fun<Rational128, int16_t, uint64_t> }, {fun<Rational128, int32_t, uint8_t>, fun<Rational128, int32_t, uint16_t>, fun<Rational128, int32_t, uint32_t>, fun<Rational128, int32_t, uint64_t> }, {fun<Rational128, int64_t, uint8_t>, fun<Rational128, int64_t, uint16_t>, fun<Rational128, int64_t, uint32_t>, fun<Rational128, int64_t, uint64_t> }, {fun<Rational128, float32_t, uint8_t>, fun<Rational128, float32_t, uint16_t>, fun<Rational128, float32_t, uint32_t>, fun<Rational128, float32_t, uint64_t> }, {NULL, NULL, NULL, NULL }, {NULL, NULL, NULL, NULL }, {NULL, NULL, NULL, NULL }, {fun<Rational128, Rational32, uint8_t>, fun<Rational128, Rational32, uint16_t>, fun<Rational128, Rational32, uint32_t>, fun<Rational128, Rational32, uint64_t> }, {fun<Rational128, Rational64, uint8_t>, fun<Rational128, Rational64, uint16_t>, fun<Rational128, Rational64, uint32_t>, fun<Rational128, Rational64, uint64_t> }, {fun<Rational128, Rational128, uint8_t>, fun<Rational128, Rational128, uint16_t>, fun<Rational128, Rational128, uint32_t>, fun<Rational128, Rational128, uint64_t> }, {fun<Rational128, RubyObject, uint8_t>, fun<Rational128, RubyObject, uint16_t>, fun<Rational128, RubyObject, uint32_t>, fun<Rational128, RubyObject, uint64_t>}},  \
-		{{fun<RubyObject, uint8_t, uint8_t>, fun<RubyObject, uint8_t, uint16_t>, fun<RubyObject, uint8_t, uint32_t>, fun<RubyObject, uint8_t, uint64_t> }, {fun<RubyObject, int8_t, uint8_t>, fun<RubyObject, int8_t, uint16_t>, fun<RubyObject, int8_t, uint32_t>, fun<RubyObject, int8_t, uint64_t> }, {fun<RubyObject, int16_t, uint8_t>, fun<RubyObject, int16_t, uint16_t>, fun<RubyObject, int16_t, uint32_t>, fun<RubyObject, int16_t, uint64_t> }, {fun<RubyObject, int32_t, uint8_t>, fun<RubyObject, int32_t, uint16_t>, fun<RubyObject, int32_t, uint32_t>, fun<RubyObject, int32_t, uint64_t> }, {fun<RubyObject, int64_t, uint8_t>, fun<RubyObject, int64_t, uint16_t>, fun<RubyObject, int64_t, uint32_t>, fun<RubyObject, int64_t, uint64_t> }, {fun<RubyObject, float32_t, uint8_t>, fun<RubyObject, float32_t, uint16_t>, fun<RubyObject, float32_t, uint32_t>, fun<RubyObject, float32_t, uint64_t> }, {fun<RubyObject, float64_t, uint8_t>, fun<RubyObject, float64_t, uint16_t>, fun<RubyObject, float64_t, uint32_t>, fun<RubyObject, float64_t, uint64_t> }, {fun<RubyObject, Complex64, uint8_t>, fun<RubyObject, Complex64, uint16_t>, fun<RubyObject, Complex64, uint32_t>, fun<RubyObject, Complex64, uint64_t> }, {fun<RubyObject, Complex128, uint8_t>, fun<RubyObject, Complex128, uint16_t>, fun<RubyObject, Complex128, uint32_t>, fun<RubyObject, Complex128, uint64_t> }, {fun<RubyObject, Rational32, uint8_t>, fun<RubyObject, Rational32, uint16_t>, fun<RubyObject, Rational32, uint32_t>, fun<RubyObject, Rational32, uint64_t> }, {fun<RubyObject, Rational64, uint8_t>, fun<RubyObject, Rational64, uint16_t>, fun<RubyObject, Rational64, uint32_t>, fun<RubyObject, Rational64, uint64_t> }, {fun<RubyObject, Rational128, uint8_t>, fun<RubyObject, Rational128, uint16_t>, fun<RubyObject, Rational128, uint32_t>, fun<RubyObject, Rational128, uint64_t> }, {fun<RubyObject, RubyObject, uint8_t>, fun<RubyObject, RubyObject, uint16_t>, fun<RubyObject, RubyObject, uint32_t>, fun<RubyObject, RubyObject, uint64_t>}} \
-	};
-=======
-/* Does not work. */
-#define LR_DTYPE_TEMPLATE_TABLE(fun, ret, ...) NAMED_LR_DTYPE_TEMPLATE_TABLE(ttable, fun, ret, __VA_ARGS__)
-	
 #define NAMED_LRI_DTYPE_TEMPLATE_TABLE(name,  fun,  ret,  ...) \
 static ret (*(name)[NUM_DTYPES][NUM_DTYPES][NUM_ITYPES])(__VA_ARGS__) = { \
   { \
@@ -590,58 +489,35 @@
   {{fun<nm::RubyObject, uint8_t, uint8_t>, fun<nm::RubyObject, uint8_t, uint16_t>, fun<nm::RubyObject, uint8_t, uint32_t>, fun<nm::RubyObject, uint8_t, uint64_t> }, {fun<nm::RubyObject, int8_t, uint8_t>, fun<nm::RubyObject, int8_t, uint16_t>, fun<nm::RubyObject, int8_t, uint32_t>, fun<nm::RubyObject, int8_t, uint64_t> }, {fun<nm::RubyObject, int16_t, uint8_t>, fun<nm::RubyObject, int16_t, uint16_t>, fun<nm::RubyObject, int16_t, uint32_t>, fun<nm::RubyObject, int16_t, uint64_t> }, {fun<nm::RubyObject, int32_t, uint8_t>, fun<nm::RubyObject, int32_t, uint16_t>, fun<nm::RubyObject, int32_t, uint32_t>, fun<nm::RubyObject, int32_t, uint64_t> }, {fun<nm::RubyObject, int64_t, uint8_t>, fun<nm::RubyObject, int64_t, uint16_t>, fun<nm::RubyObject, int64_t, uint32_t>, fun<nm::RubyObject, int64_t, uint64_t> }, {fun<nm::RubyObject, float32_t, uint8_t>, fun<nm::RubyObject, float32_t, uint16_t>, fun<nm::RubyObject, float32_t, uint32_t>, fun<nm::RubyObject, float32_t, uint64_t> }, {fun<nm::RubyObject, float64_t, uint8_t>, fun<nm::RubyObject, float64_t, uint16_t>, fun<nm::RubyObject, float64_t, uint32_t>, fun<nm::RubyObject, float64_t, uint64_t> }, {fun<nm::RubyObject, nm::Complex64, uint8_t>, fun<nm::RubyObject, nm::Complex64, uint16_t>, fun<nm::RubyObject, nm::Complex64, uint32_t>, fun<nm::RubyObject, nm::Complex64, uint64_t> }, {fun<nm::RubyObject, nm::Complex128, uint8_t>, fun<nm::RubyObject, nm::Complex128, uint16_t>, fun<nm::RubyObject, nm::Complex128, uint32_t>, fun<nm::RubyObject, nm::Complex128, uint64_t> }, {fun<nm::RubyObject, nm::Rational32, uint8_t>, fun<nm::RubyObject, nm::Rational32, uint16_t>, fun<nm::RubyObject, nm::Rational32, uint32_t>, fun<nm::RubyObject, nm::Rational32, uint64_t> }, {fun<nm::RubyObject, nm::Rational64, uint8_t>, fun<nm::RubyObject, nm::Rational64, uint16_t>, fun<nm::RubyObject, nm::Rational64, uint32_t>, fun<nm::RubyObject, nm::Rational64, uint64_t> }, {fun<nm::RubyObject, nm::Rational128, uint8_t>, fun<nm::RubyObject, nm::Rational128, uint16_t>, fun<nm::RubyObject, nm::Rational128, uint32_t>, fun<nm::RubyObject, nm::Rational128, uint64_t> }, {fun<nm::RubyObject, nm::RubyObject, uint8_t>, fun<nm::RubyObject, nm::RubyObject, uint16_t>, fun<nm::RubyObject, nm::RubyObject, uint32_t>, fun<nm::RubyObject, nm::RubyObject, uint64_t>}} \
 };
 
-/* Does not work. */
-#define LRI_DTYPE_TEMPLATE_TABLE(name, fun, ret, ...) NAMED_LRI_DTYPE_TEMPLATE_TABLE(ttable, fun, ret, __VA_ARGS__)
-
-#define NAMED_LI_DTYPE_TEMPLATE_TABLE(name, fun, ret, ...)  \
-static ret (*(name)[NUM_DTYPES][NUM_ITYPES])(__VA_ARGS__) = { \
-  { fun<uint8_t,uint8_t>,fun<uint8_t,uint16_t>,fun<uint8_t,uint32_t>,fun<uint8_t,uint64_t> }, \
-  { fun<int8_t,uint8_t>,fun<int8_t,uint16_t>,fun<int8_t,uint32_t>,fun<int8_t,uint64_t> }, \
-  { fun<int16_t,uint8_t>,fun<int16_t,uint16_t>,fun<int16_t,uint32_t>,fun<int16_t,uint64_t> }, \
-  { fun<int32_t,uint8_t>,fun<int32_t,uint16_t>,fun<int32_t,uint32_t>,fun<int32_t,uint64_t> }, \
-  { fun<int64_t,uint8_t>,fun<int64_t,uint16_t>,fun<int64_t,uint32_t>,fun<int64_t,uint64_t> }, \
-  { fun<float32_t,uint8_t>,fun<float32_t,uint16_t>,fun<float32_t,uint32_t>,fun<float32_t,uint64_t> }, \
-  { fun<float64_t,uint8_t>,fun<float64_t,uint16_t>,fun<float64_t,uint32_t>,fun<float64_t,uint64_t> }, \
-  { fun<nm::Complex64,uint8_t>,fun<nm::Complex64,uint16_t>,fun<nm::Complex64,uint32_t>,fun<nm::Complex64,uint64_t> }, \
-  { fun<nm::Complex128,uint8_t>,fun<nm::Complex128,uint16_t>,fun<nm::Complex128,uint32_t>,fun<nm::Complex128,uint64_t> }, \
-  { fun<nm::Rational32,uint8_t>,fun<nm::Rational32,uint16_t>,fun<nm::Rational32,uint32_t>,fun<nm::Rational32,uint64_t> }, \
-  { fun<nm::Rational64,uint8_t>,fun<nm::Rational64,uint16_t>,fun<nm::Rational64,uint32_t>,fun<nm::Rational64,uint64_t> }, \
-  { fun<nm::Rational128,uint8_t>,fun<nm::Rational128,uint16_t>,fun<nm::Rational128,uint32_t>,fun<nm::Rational128,uint64_t> }, \
-  { fun<nm::RubyObject,uint8_t>,fun<nm::RubyObject,uint16_t>,fun<nm::RubyObject,uint32_t>,fun<nm::RubyObject,uint64_t>} \
-};
->>>>>>> 1d2782ed
-
 /*
  * Defines a static array that holds function pointers to left dtype and itype
  * templated versions of the specified function.
  */
 #define LI_DTYPE_TEMPLATE_TABLE(fun, ret, ...) NAMED_LI_DTYPE_TEMPLATE_TABLE(ttable, fun, ret, __VA_ARGS__)
 
-#define NAMED_LI_DTYPE_TEMPLATE_TABLE(name, fun, ret, ...)																											\
-	static ret (*(name)[NUM_DTYPES][NUM_ITYPES])(__VA_ARGS__) = {																									\
-		{ fun<uint8_t,uint8_t>,fun<uint8_t,uint16_t>,fun<uint8_t,uint32_t>,fun<uint8_t,uint64_t> },									\
-		{ fun<int8_t,uint8_t>,fun<int8_t,uint16_t>,fun<int8_t,uint32_t>,fun<int8_t,uint64_t> },											\
-		{ fun<int16_t,uint8_t>,fun<int16_t,uint16_t>,fun<int16_t,uint32_t>,fun<int16_t,uint64_t> },									\
-		{ fun<int32_t,uint8_t>,fun<int32_t,uint16_t>,fun<int32_t,uint32_t>,fun<int32_t,uint64_t> },									\
-		{ fun<int64_t,uint8_t>,fun<int64_t,uint16_t>,fun<int64_t,uint32_t>,fun<int64_t,uint64_t> },									\
-		{ fun<float32_t,uint8_t>,fun<float32_t,uint16_t>,fun<float32_t,uint32_t>,fun<float32_t,uint64_t> },					\
-		{ fun<float64_t,uint8_t>,fun<float64_t,uint16_t>,fun<float64_t,uint32_t>,fun<float64_t,uint64_t> },					\
-		{ fun<Complex64,uint8_t>,fun<Complex64,uint16_t>,fun<Complex64,uint32_t>,fun<Complex64,uint64_t> },					\
-		{ fun<Complex128,uint8_t>,fun<Complex128,uint16_t>,fun<Complex128,uint32_t>,fun<Complex128,uint64_t> },			\
-		{ fun<Rational32,uint8_t>,fun<Rational32,uint16_t>,fun<Rational32,uint32_t>,fun<Rational32,uint64_t> },			\
-		{ fun<Rational64,uint8_t>,fun<Rational64,uint16_t>,fun<Rational64,uint32_t>,fun<Rational64,uint64_t> },			\
-		{ fun<Rational128,uint8_t>,fun<Rational128,uint16_t>,fun<Rational128,uint32_t>,fun<Rational128,uint64_t> },	\
-		{ fun<RubyObject,uint8_t>,fun<RubyObject,uint16_t>,fun<RubyObject,uint32_t>,fun<RubyObject,uint64_t>}				\
+#define NAMED_LI_DTYPE_TEMPLATE_TABLE(name, fun, ret, ...) 																																			\
+	static ret (*(name)[NUM_DTYPES][NUM_ITYPES])(__VA_ARGS__) = {																																	\
+		{ fun<uint8_t,uint8_t>,fun<uint8_t,uint16_t>,fun<uint8_t,uint32_t>,fun<uint8_t,uint64_t> },																	\
+		{ fun<int8_t,uint8_t>,fun<int8_t,uint16_t>,fun<int8_t,uint32_t>,fun<int8_t,uint64_t> },																			\
+		{ fun<int16_t,uint8_t>,fun<int16_t,uint16_t>,fun<int16_t,uint32_t>,fun<int16_t,uint64_t> },																	\
+		{ fun<int32_t,uint8_t>,fun<int32_t,uint16_t>,fun<int32_t,uint32_t>,fun<int32_t,uint64_t> },																	\
+		{ fun<int64_t,uint8_t>,fun<int64_t,uint16_t>,fun<int64_t,uint32_t>,fun<int64_t,uint64_t> },																	\
+		{ fun<float32_t,uint8_t>,fun<float32_t,uint16_t>,fun<float32_t,uint32_t>,fun<float32_t,uint64_t> },													\
+		{ fun<float64_t,uint8_t>,fun<float64_t,uint16_t>,fun<float64_t,uint32_t>,fun<float64_t,uint64_t> },													\
+		{ fun<nm::Complex64,uint8_t>,fun<nm::Complex64,uint16_t>,fun<nm::Complex64,uint32_t>,fun<nm::Complex64,uint64_t> },					\
+		{ fun<nm::Complex128,uint8_t>,fun<nm::Complex128,uint16_t>,fun<nm::Complex128,uint32_t>,fun<nm::Complex128,uint64_t> },			\
+		{ fun<nm::Rational32,uint8_t>,fun<nm::Rational32,uint16_t>,fun<nm::Rational32,uint32_t>,fun<nm::Rational32,uint64_t> },			\
+		{ fun<nm::Rational64,uint8_t>,fun<nm::Rational64,uint16_t>,fun<nm::Rational64,uint32_t>,fun<nm::Rational64,uint64_t> },			\
+		{ fun<nm::Rational128,uint8_t>,fun<nm::Rational128,uint16_t>,fun<nm::Rational128,uint32_t>,fun<nm::Rational128,uint64_t> },	\
+		{ fun<nm::RubyObject,uint8_t>,fun<nm::RubyObject,uint16_t>,fun<nm::RubyObject,uint32_t>,fun<nm::RubyObject,uint64_t>}				\
 	};
 
-
-/*
- * Data
- */
-
 extern "C" {
 
-<<<<<<< HEAD
+/*
+ * Types
+ */
+
 enum ewop_t {
 	EW_ADD,
 	EW_SUB,
@@ -653,10 +529,6 @@
 /*
  * Data
  */
-=======
-const size_t NUM_DTYPES = NM_NUM_DTYPES;
-const size_t NUM_ITYPES = NM_NUM_ITYPES;
->>>>>>> 1d2782ed
 
 // Regular data types.
 extern const char* const	DTYPE_NAMES[NUM_DTYPES];
