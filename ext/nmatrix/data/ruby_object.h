/////////////////////////////////////////////////////////////////////
// = NMatrix
//
// A linear algebra library for scientific computation in Ruby.
// NMatrix is part of SciRuby.
//
// NMatrix was originally inspired by and derived from NArray, by
// Masahiro Tanaka: http://narray.rubyforge.org
//
// == Copyright Information
//
// SciRuby is Copyright (c) 2010 - 2012, Ruby Science Foundation
// NMatrix is Copyright (c) 2012, Ruby Science Foundation
//
// Please see LICENSE.txt for additional copyright notices.
//
// == Contributing
//
// By contributing source code to SciRuby, you agree to be bound by
// our Contributor Agreement:
//
// * https://github.com/SciRuby/sciruby/wiki/Contributor-Agreement
//
// == ruby_object.h
//
// Functions and classes for dealing with Ruby objects.

#ifndef RUBY_OBJECT_H
#define RUBY_OBJECT_H

/*
 * Standard Includes
 */

#include <ruby.h>

#include <type_traits>

/*
 * Project Includes
 */

#include "ruby_constants.h"

/*
 * Macros
 */
#define NM_RUBYVAL_IS_NUMERIC(val)                (FIXNUM_P(val) or (TYPE(val) == T_FLOAT) or (TYPE(val) == T_COMPLEX) or (TYPE(val) == T_RATIONAL))
#define NMATRIX_CHECK_TYPE(val) \
	if (TYPE(val) != T_DATA || (RDATA(val)->dfree != (RUBY_DATA_FUNC)nm_delete && RDATA(val)->dfree != (RUBY_DATA_FUNC)nm_delete_ref)) \
		rb_raise(rb_eTypeError, "Expected NMatrix on left-hand side of operation.");

/*
 * Types
 */

/*
 * Data
 */

/*
 * Classes and Functions
 */
namespace nm {
template<typename T, typename U>
struct made_from_same_template : std::false_type {}; 
 
template<template<typename> class Templ, typename Arg1, typename Arg2>
struct made_from_same_template<Templ<Arg1>, Templ<Arg2>> : std::true_type {};

class RubyObject {
	public:
	VALUE rval;
	
	/*
	 * Value constructor.
	 */
	inline RubyObject(VALUE ref = Qnil) : rval(ref) {}
	
	/*
	 * Complex number constructor.
	 */
	template <typename FloatType, typename = typename std::enable_if<std::is_floating_point<FloatType>::value>::type>
	inline RubyObject(const Complex<FloatType>& other) : rval(rb_complex_new(rb_float_new(other.r), rb_float_new(other.i))) {}
	
	/*
	 * Rational number constructor.
	 */
	template <typename IntType, typename = typename std::enable_if<std::is_integral<IntType>::value>::type>
	inline RubyObject(const Rational<IntType>& other) : rval(rb_rational_new(INT2FIX(other.n), INT2FIX(other.d))) {}
	
	/*
	 * Integer constructor.
	 *
	 * Does not work as a template.
	 */
	inline RubyObject(uint8_t other)  : rval(INT2FIX(other)) {}
	inline RubyObject(int8_t other)   : rval(INT2FIX(other)) {}
	inline RubyObject(int16_t other)  : rval(INT2FIX(other)) {}
	inline RubyObject(uint16_t other) : rval(INT2FIX(other)) {}
	inline RubyObject(int32_t other)  : rval(INT2FIX(other)) {}
	// there is no uint32_t here because that's a Ruby VALUE type, and we need the compiler to treat that as a VALUE.
	inline RubyObject(int64_t other)  : rval(INT2FIX(other)) {}
<<<<<<< HEAD
//	inline RubyObject(uint64_t other) : rval(INT2FIX(other)) {}
	
=======
	inline RubyObject(uint64_t other) : rval(INT2FIX(other)) {}

>>>>>>> ec8725c9
	/*
	 * Float constructor.
	 *
	 * Does not work as a template.
	 */
	inline RubyObject(float other)   : rval(rb_float_new(other)) {}
	inline RubyObject(double other)  : rval(rb_float_new(other)) {}
	
  /*
	 * Copy constructors.
	 */
	inline RubyObject(const RubyObject& other) : rval(other.rval) {}

  /*
   * Inverse operator.
   */
	inline RubyObject inverse() const {
	  rb_raise(rb_eNotImpError, "RubyObject#inverse needs to be implemented");
	}

	/*
	 * Absolute value.
	 */
	inline RubyObject abs() const {
	  return RubyObject(rb_funcall(this->rval, rb_intern("abs"), 0));
	}

	/*
	 * Binary operator definitions.
	 */
	
	inline RubyObject operator+(const RubyObject& other) const {
		return RubyObject(rb_funcall(this->rval, nm_rb_add, 1, other.rval));
	}

	inline RubyObject& operator+=(const RubyObject& other) {
    this->rval = rb_funcall(this->rval, nm_rb_add, 1, other.rval);
    return *this;
	}

	inline RubyObject operator-(const RubyObject& other) const {
		return RubyObject(rb_funcall(this->rval, nm_rb_sub, 1, other.rval));
	}

	inline RubyObject& operator-=(const RubyObject& other) {
    this->rval = rb_funcall(this->rval, nm_rb_sub, 1, other.rval);
    return *this;
	}
	
	inline RubyObject operator*(const RubyObject& other) const {
		return RubyObject(rb_funcall(this->rval, nm_rb_mul, 1, other.rval));
	}

	inline RubyObject& operator*=(const RubyObject& other) {
    this->rval = rb_funcall(this->rval, nm_rb_mul, 1, other.rval);
    return *this;
	}
	
	inline RubyObject operator/(const RubyObject& other) const {
		return RubyObject(rb_funcall(this->rval, nm_rb_div, 1, other.rval));
	}

	inline RubyObject& operator/=(const RubyObject& other) {
    this->rval = rb_funcall(this->rval, nm_rb_div, 1, other.rval);
    return *this;
	}
	
	inline RubyObject operator%(const RubyObject& other) const {
		return RubyObject(rb_funcall(this->rval, nm_rb_percent, 1, other.rval));
	}
	
	inline bool operator>(const RubyObject& other) const {
		return rb_funcall(this->rval, nm_rb_gt, 1, other.rval) == Qtrue;
	}
	
	inline bool operator<(const RubyObject& other) const {
		return rb_funcall(this->rval, nm_rb_lt, 1, other.rval) == Qtrue;
	}

	template <typename OtherType>
	inline bool operator<(const OtherType& other) const {
		return *this < RubyObject(other);
	}
	
	inline bool operator==(const RubyObject& other) const {
		return rb_funcall(this->rval, nm_rb_eql, 1, other.rval) == Qtrue;
	}

	template <typename OtherType>
	inline bool operator==(const OtherType& other) const {
		return *this == RubyObject(other);
	}
	
	inline bool operator!=(const RubyObject& other) const {
		return rb_funcall(this->rval, nm_rb_neql, 1, other.rval) == Qtrue;
	}

	template <typename OtherType>
	inline bool operator!=(const OtherType& other) const {
		return *this != RubyObject(other);
	}
	
	inline bool operator>=(const RubyObject& other) const {
		return rb_funcall(this->rval, nm_rb_gte, 1, other.rval) == Qtrue;
	}

	template <typename OtherType>
	inline bool operator>=(const OtherType& other) const {
		return *this >= RubyObject(other);
	}
	
	inline bool operator<=(const RubyObject& other) const {
		return rb_funcall(this->rval, nm_rb_lte, 1, other.rval) == Qtrue;
	}

	template <typename OtherType>
	inline bool operator<=(const OtherType& other) const {
		return *this <= RubyObject(other);
	}

	////////////////////////////
	// RUBY-NATIVE OPERATIONS //
	////////////////////////////
/*
	template <typename NativeType, typename = typename std::enable_if<std::is_arithmetic<NativeType>::value>::type>
	inline bool operator==(const NativeType& other) const {
		return *this == RubyObject(other);
	}

  template <typename NativeType, typename = typename std::enable_if<std::is_arithmetic<NativeType>::value>::type>
	inline bool operator!=(const NativeType& other) const {
		return *this != RubyObject(other);
	}
*/
	//////////////////////////////
	// RUBY-RATIONAL OPERATIONS //
	//////////////////////////////

	template <typename IntType, typename = typename std::enable_if<std::is_integral<IntType>::value>::type>
	inline bool operator==(const Rational<IntType>& other) const {
		return *this == RubyObject(other);
	}

  template <typename IntType, typename = typename std::enable_if<std::is_integral<IntType>::value>::type>
	inline bool operator!=(const Rational<IntType>& other) const {
		return *this != RubyObject(other);
	}

	//////////////////////////////
	// RUBY-COMPLEX OPERATIONS //
	//////////////////////////////

	template <typename FloatType, typename = typename std::enable_if<std::is_floating_point<FloatType>::value>::type>
	inline bool operator==(const Complex<FloatType>& other) const {
		return *this == RubyObject(other);
	}

  template <typename FloatType, typename = typename std::enable_if<std::is_floating_point<FloatType>::value>::type>
	inline bool operator!=(const Complex<FloatType>& other) const {
		return *this != RubyObject(other);
	}

	/*
	 * Convert a Ruby object to an integer.
	 */
	template <typename IntType>
	inline typename std::enable_if<std::is_integral<IntType>::value, IntType>::type to(void) {
		return NUM2INT(this->rval);
	}
	
	/*
	 * Convert a Ruby object to a floating point number.
	 */
	template <typename FloatType>
	inline typename std::enable_if<std::is_floating_point<FloatType>::value, FloatType>::type to(void) {
		return NUM2DBL(this->rval);
	}
	
	/*
	 * Convert a Ruby object to a complex number.
	 */
	template <typename ComplexType>
	inline typename std::enable_if<made_from_same_template<ComplexType, Complex64>::value, ComplexType>::type to(void) {
		if (FIXNUM_P(this->rval) or TYPE(this->rval) == T_FLOAT or TYPE(this->rval) == T_RATIONAL) {
			return ComplexType(NUM2DBL(this->rval));
			
		} else if (TYPE(this->rval) == T_COMPLEX) {
			return ComplexType(NUM2DBL(rb_funcall(this->rval, nm_rb_real, 0)), NUM2DBL(rb_funcall(this->rval, nm_rb_imag, 0)));
			
		} else {
			rb_raise(rb_eTypeError, "Invalid conversion to Complex type.");
		}
	}
	
	/*
	 * Convert a Ruby object to a rational number.
	 */
	template <typename RationalType>
	inline typename std::enable_if<made_from_same_template<RationalType, Rational32>::value, RationalType>::type to(void) {
		if (FIXNUM_P(this->rval) or TYPE(this->rval) == T_FLOAT or TYPE(this->rval) == T_COMPLEX) {
			return RationalType(NUM2INT(this->rval));
			
		} else if (TYPE(this->rval) == T_RATIONAL) {
			return RationalType(NUM2INT(rb_funcall(this->rval, nm_rb_numer, 0)), NUM2INT(rb_funcall(this->rval, nm_rb_denom, 0)));
			
		} else {
			rb_raise(rb_eTypeError, "Invalid conversion to Rational type.");
		}
	}
	
	template <typename OtherType>
	inline operator OtherType () {
		return to<OtherType>();
	}
};


////////////////////////////
// NATIVE-RUBY OPERATIONS //
////////////////////////////

template <typename NativeType, typename = typename std::enable_if<std::is_arithmetic<NativeType>::value>::type>
inline RubyObject operator/(const NativeType left, const RubyObject& right) {
  return RubyObject(left) / right;
}

template <typename NativeType, typename = typename std::enable_if<std::is_arithmetic<NativeType>::value>::type>
inline bool operator==(const NativeType left, const RubyObject& right) {
  return RubyObject(left) == right;
}

template <typename NativeType, typename = typename std::enable_if<std::is_arithmetic<NativeType>::value>::type>
inline bool operator!=(const NativeType left, const RubyObject& right) {
  return RubyObject(left) != right;
}

template <typename NativeType, typename = typename std::enable_if<std::is_arithmetic<NativeType>::value>::type>
inline bool operator<=(const NativeType left, const RubyObject& right) {
  return RubyObject(left) <= right;
}

template <typename NativeType, typename = typename std::enable_if<std::is_arithmetic<NativeType>::value>::type>
inline bool operator>=(const NativeType left, const RubyObject& right) {
  return RubyObject(left) >= right;
}

template <typename NativeType, typename = typename std::enable_if<std::is_arithmetic<NativeType>::value>::type>
inline bool operator<(const NativeType left, const RubyObject& right) {
  return RubyObject(left) < right;
}

template <typename NativeType, typename = typename std::enable_if<std::is_arithmetic<NativeType>::value>::type>
inline bool operator>(const NativeType left, const RubyObject& right) {
  return RubyObject(left) > right;
}


/////////////////////////////
// COMPLEX-RUBY OPERATIONS //
/////////////////////////////

template <typename FloatType, typename = typename std::enable_if<std::is_floating_point<FloatType>::value>::type>
inline bool operator==(const Complex<FloatType>& left, const RubyObject& right) {
	return RubyObject(left) == right;
}

template <typename FloatType, typename = typename std::enable_if<std::is_floating_point<FloatType>::value>::type>
inline bool operator!=(const Complex<FloatType>& left, const RubyObject& right) {
	return RubyObject(left) != right;
}

template <typename FloatType, typename = typename std::enable_if<std::is_floating_point<FloatType>::value>::type>
inline bool operator<=(const Complex<FloatType>& left, const RubyObject& right) {
	return RubyObject(left) <= right;
}

template <typename FloatType, typename = typename std::enable_if<std::is_floating_point<FloatType>::value>::type>
inline bool operator>=(const Complex<FloatType>& left, const RubyObject& right) {
	return RubyObject(left) >= right;
}

template <typename FloatType, typename = typename std::enable_if<std::is_floating_point<FloatType>::value>::type>
inline bool operator<(const Complex<FloatType>& left, const RubyObject& right) {
	return RubyObject(left) < right;
}

template <typename FloatType, typename = typename std::enable_if<std::is_floating_point<FloatType>::value>::type>
inline bool operator>(const Complex<FloatType>& left, const RubyObject& right) {
	return RubyObject(left) > right;
}



//////////////////////////////
// RATIONAL-RUBY OPERATIONS //
//////////////////////////////

template <typename IntType, typename = typename std::enable_if<std::is_integral<IntType>::value>::type>
inline bool operator==(const Rational<IntType>& left, const RubyObject& right) {
	return RubyObject(left) == right;
}

template <typename IntType, typename = typename std::enable_if<std::is_integral<IntType>::value>::type>
inline bool operator!=(const Rational<IntType>& left, const RubyObject& right) {
	return RubyObject(left) != right;
}

template <typename IntType, typename = typename std::enable_if<std::is_integral<IntType>::value>::type>
inline bool operator>=(const Rational<IntType>& left, const RubyObject& right) {
	return RubyObject(left) >= right;
}

template <typename IntType, typename = typename std::enable_if<std::is_integral<IntType>::value>::type>
inline bool operator<=(const Rational<IntType>& left, const RubyObject& right) {
	return RubyObject(left) <= right;
}

template <typename IntType, typename = typename std::enable_if<std::is_integral<IntType>::value>::type>
inline bool operator<(const Rational<IntType>& left, const RubyObject& right) {
	return RubyObject(left) < right;
}

template <typename IntType, typename = typename std::enable_if<std::is_integral<IntType>::value>::type>
inline bool operator>(const Rational<IntType>& left, const RubyObject& right) {
	return RubyObject(left) > right;
}

} // end of namespace nm

namespace std {
  inline nm::RubyObject abs(const nm::RubyObject& obj) {
    return obj.abs();
  }
}

#endif // RUBY_OBJECT_H<|MERGE_RESOLUTION|>--- conflicted
+++ resolved
@@ -101,13 +101,8 @@
 	inline RubyObject(int32_t other)  : rval(INT2FIX(other)) {}
 	// there is no uint32_t here because that's a Ruby VALUE type, and we need the compiler to treat that as a VALUE.
 	inline RubyObject(int64_t other)  : rval(INT2FIX(other)) {}
-<<<<<<< HEAD
 //	inline RubyObject(uint64_t other) : rval(INT2FIX(other)) {}
-	
-=======
-	inline RubyObject(uint64_t other) : rval(INT2FIX(other)) {}
-
->>>>>>> ec8725c9
+
 	/*
 	 * Float constructor.
 	 *
